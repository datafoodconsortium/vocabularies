[ {
  "@graph" : [ {
    "@id" : "https://github.com/datafoodconsortium/taxonomies/releases/latest/download/vocabulary.rdf#",
    "@type" : [ "http://www.w3.org/2002/07/owl#Ontology" ]
  }, {
    "@id" : "https://github.com/datafoodconsortium/taxonomies/releases/latest/download/vocabulary.rdf#Cancelled",
    "@type" : [ "http://www.w3.org/2004/02/skos/core#Concept" ],
    "http://www.w3.org/2004/02/skos/core#broader" : [ {
      "@id" : "https://github.com/datafoodconsortium/taxonomies/releases/latest/download/vocabulary.rdf#OrderState"
    }, {
      "@id" : "https://github.com/datafoodconsortium/taxonomies/releases/latest/download/vocabulary.rdf#PaymentState"
    }, {
      "@id" : "https://github.com/datafoodconsortium/taxonomies/releases/latest/download/vocabulary.rdf#FulfilmentState"
    } ],
    "http://www.w3.org/2004/02/skos/core#inScheme" : [ {
      "@id" : "https://github.com/datafoodconsortium/taxonomies/releases/latest/download/vocabulary.rdf#DFC_Vocabulary"
    } ],
    "http://www.w3.org/2004/02/skos/core#prefLabel" : [ {
      "@language" : "en",
      "@value" : "Cancelled"
    } ]
  }, {
    "@id" : "https://github.com/datafoodconsortium/taxonomies/releases/latest/download/vocabulary.rdf#Complete",
    "@type" : [ "http://www.w3.org/2004/02/skos/core#Concept" ],
    "http://www.w3.org/2004/02/skos/core#broader" : [ {
      "@id" : "https://github.com/datafoodconsortium/taxonomies/releases/latest/download/vocabulary.rdf#OrderState"
    } ],
    "http://www.w3.org/2004/02/skos/core#inScheme" : [ {
      "@id" : "https://github.com/datafoodconsortium/taxonomies/releases/latest/download/vocabulary.rdf#DFC_Vocabulary"
    } ],
    "http://www.w3.org/2004/02/skos/core#prefLabel" : [ {
      "@language" : "en",
      "@value" : "Complete"
    } ]
  }, {
    "@id" : "https://github.com/datafoodconsortium/taxonomies/releases/latest/download/vocabulary.rdf#DFC_Vocabulary",
    "@type" : [ "http://www.w3.org/2004/02/skos/core#ConceptScheme" ],
    "http://www.w3.org/2004/02/skos/core#hasTopConcept" : [ {
      "@id" : "https://github.com/datafoodconsortium/taxonomies/releases/latest/download/vocabulary.rdf#States"
    }, {
      "@id" : "https://github.com/datafoodconsortium/taxonomies/releases/latest/download/vocabulary.rdf#transformationType"
    } ],
    "http://www.w3.org/2004/02/skos/core#prefLabel" : [ {
      "@language" : "en",
      "@value" : "DFC_Vocabulary"
    } ]
  }, {
    "@id" : "https://github.com/datafoodconsortium/taxonomies/releases/latest/download/vocabulary.rdf#Draft",
    "@type" : [ "http://www.w3.org/2004/02/skos/core#Concept" ],
    "http://www.w3.org/2004/02/skos/core#broader" : [ {
      "@id" : "https://github.com/datafoodconsortium/taxonomies/releases/latest/download/vocabulary.rdf#OrderState"
    } ],
    "http://www.w3.org/2004/02/skos/core#inScheme" : [ {
      "@id" : "https://github.com/datafoodconsortium/taxonomies/releases/latest/download/vocabulary.rdf#DFC_Vocabulary"
    } ],
    "http://www.w3.org/2004/02/skos/core#prefLabel" : [ {
      "@language" : "en",
      "@value" : "Draft"
    } ]
  }, {
    "@id" : "https://github.com/datafoodconsortium/taxonomies/releases/latest/download/vocabulary.rdf#Fulfilled",
    "@type" : [ "http://www.w3.org/2004/02/skos/core#Concept" ],
    "http://www.w3.org/2004/02/skos/core#broader" : [ {
      "@id" : "https://github.com/datafoodconsortium/taxonomies/releases/latest/download/vocabulary.rdf#FulfilmentState"
    } ],
    "http://www.w3.org/2004/02/skos/core#inScheme" : [ {
      "@id" : "https://github.com/datafoodconsortium/taxonomies/releases/latest/download/vocabulary.rdf#DFC_Vocabulary"
    } ],
    "http://www.w3.org/2004/02/skos/core#prefLabel" : [ {
      "@language" : "en",
      "@value" : "Fulfilled"
    } ]
  }, {
    "@id" : "https://github.com/datafoodconsortium/taxonomies/releases/latest/download/vocabulary.rdf#FulfilmentState",
    "@type" : [ "http://www.w3.org/2004/02/skos/core#Concept" ],
    "http://www.w3.org/2004/02/skos/core#broader" : [ {
      "@id" : "https://github.com/datafoodconsortium/taxonomies/releases/latest/download/vocabulary.rdf#States"
    } ],
    "http://www.w3.org/2004/02/skos/core#inScheme" : [ {
      "@id" : "https://github.com/datafoodconsortium/taxonomies/releases/latest/download/vocabulary.rdf#DFC_Vocabulary"
    } ],
    "http://www.w3.org/2004/02/skos/core#narrower" : [ {
      "@id" : "https://github.com/datafoodconsortium/taxonomies/releases/latest/download/vocabulary.rdf#Cancelled"
    }, {
      "@id" : "https://github.com/datafoodconsortium/taxonomies/releases/latest/download/vocabulary.rdf#Held"
    }, {
      "@id" : "https://github.com/datafoodconsortium/taxonomies/releases/latest/download/vocabulary.rdf#Unfulfilled"
    }, {
      "@id" : "https://github.com/datafoodconsortium/taxonomies/releases/latest/download/vocabulary.rdf#Fulfilled"
    } ],
    "http://www.w3.org/2004/02/skos/core#prefLabel" : [ {
      "@language" : "en",
      "@value" : "Fulfilment state"
    } ]
  }, {
    "@id" : "https://github.com/datafoodconsortium/taxonomies/releases/latest/download/vocabulary.rdf#Held",
    "@type" : [ "http://www.w3.org/2004/02/skos/core#Concept" ],
    "http://www.w3.org/2004/02/skos/core#broader" : [ {
      "@id" : "https://github.com/datafoodconsortium/taxonomies/releases/latest/download/vocabulary.rdf#OrderState"
    }, {
      "@id" : "https://github.com/datafoodconsortium/taxonomies/releases/latest/download/vocabulary.rdf#FulfilmentState"
    } ],
    "http://www.w3.org/2004/02/skos/core#inScheme" : [ {
      "@id" : "https://github.com/datafoodconsortium/taxonomies/releases/latest/download/vocabulary.rdf#DFC_Vocabulary"
    } ],
    "http://www.w3.org/2004/02/skos/core#prefLabel" : [ {
      "@language" : "en",
      "@value" : "Held"
    } ]
  }, {
    "@id" : "https://github.com/datafoodconsortium/taxonomies/releases/latest/download/vocabulary.rdf#OrderState",
    "@type" : [ "http://www.w3.org/2004/02/skos/core#Concept" ],
    "http://www.w3.org/2004/02/skos/core#broader" : [ {
      "@id" : "https://github.com/datafoodconsortium/taxonomies/releases/latest/download/vocabulary.rdf#States"
    } ],
    "http://www.w3.org/2004/02/skos/core#inScheme" : [ {
      "@id" : "https://github.com/datafoodconsortium/taxonomies/releases/latest/download/vocabulary.rdf#DFC_Vocabulary"
    } ],
    "http://www.w3.org/2004/02/skos/core#narrower" : [ {
      "@id" : "https://github.com/datafoodconsortium/taxonomies/releases/latest/download/vocabulary.rdf#Cancelled"
    }, {
      "@id" : "https://github.com/datafoodconsortium/taxonomies/releases/latest/download/vocabulary.rdf#Held"
    }, {
      "@id" : "https://github.com/datafoodconsortium/taxonomies/releases/latest/download/vocabulary.rdf#Complete"
    }, {
      "@id" : "https://github.com/datafoodconsortium/taxonomies/releases/latest/download/vocabulary.rdf#Draft"
    } ],
    "http://www.w3.org/2004/02/skos/core#prefLabel" : [ {
      "@language" : "en",
      "@value" : "Order state"
    } ]
  }, {
    "@id" : "https://github.com/datafoodconsortium/taxonomies/releases/latest/download/vocabulary.rdf#Paid",
    "@type" : [ "http://www.w3.org/2004/02/skos/core#Concept" ],
    "http://www.w3.org/2004/02/skos/core#broader" : [ {
      "@id" : "https://github.com/datafoodconsortium/taxonomies/releases/latest/download/vocabulary.rdf#PaymentState"
    } ],
    "http://www.w3.org/2004/02/skos/core#inScheme" : [ {
      "@id" : "https://github.com/datafoodconsortium/taxonomies/releases/latest/download/vocabulary.rdf#DFC_Vocabulary"
    } ],
    "http://www.w3.org/2004/02/skos/core#prefLabel" : [ {
      "@language" : "en",
      "@value" : "Paid"
    } ]
  }, {
    "@id" : "https://github.com/datafoodconsortium/taxonomies/releases/latest/download/vocabulary.rdf#PaymentState",
    "@type" : [ "http://www.w3.org/2004/02/skos/core#Concept" ],
    "http://www.w3.org/2004/02/skos/core#broader" : [ {
      "@id" : "https://github.com/datafoodconsortium/taxonomies/releases/latest/download/vocabulary.rdf#States"
    } ],
    "http://www.w3.org/2004/02/skos/core#inScheme" : [ {
      "@id" : "https://github.com/datafoodconsortium/taxonomies/releases/latest/download/vocabulary.rdf#DFC_Vocabulary"
    } ],
    "http://www.w3.org/2004/02/skos/core#narrower" : [ {
      "@id" : "https://github.com/datafoodconsortium/taxonomies/releases/latest/download/vocabulary.rdf#Cancelled"
    }, {
      "@id" : "https://github.com/datafoodconsortium/taxonomies/releases/latest/download/vocabulary.rdf#Paid"
    }, {
      "@id" : "https://github.com/datafoodconsortium/taxonomies/releases/latest/download/vocabulary.rdf#Unpaid"
    } ],
    "http://www.w3.org/2004/02/skos/core#prefLabel" : [ {
      "@language" : "en",
      "@value" : "Payment state"
    } ]
  }, {
    "@id" : "https://github.com/datafoodconsortium/taxonomies/releases/latest/download/vocabulary.rdf#States",
    "@type" : [ "http://www.w3.org/2004/02/skos/core#Concept" ],
    "http://www.w3.org/2004/02/skos/core#inScheme" : [ {
      "@id" : "https://github.com/datafoodconsortium/taxonomies/releases/latest/download/vocabulary.rdf#DFC_Vocabulary"
    } ],
    "http://www.w3.org/2004/02/skos/core#narrower" : [ {
      "@id" : "https://github.com/datafoodconsortium/taxonomies/releases/latest/download/vocabulary.rdf#OrderState"
    }, {
      "@id" : "https://github.com/datafoodconsortium/taxonomies/releases/latest/download/vocabulary.rdf#PaymentState"
    }, {
      "@id" : "https://github.com/datafoodconsortium/taxonomies/releases/latest/download/vocabulary.rdf#FulfilmentState"
    } ],
    "http://www.w3.org/2004/02/skos/core#prefLabel" : [ {
      "@language" : "en",
      "@value" : "States"
    } ],
    "http://www.w3.org/2004/02/skos/core#topConceptOf" : [ {
      "@id" : "https://github.com/datafoodconsortium/taxonomies/releases/latest/download/vocabulary.rdf#DFC_Vocabulary"
    } ]
  }, {
    "@id" : "https://github.com/datafoodconsortium/taxonomies/releases/latest/download/vocabulary.rdf#Unfulfilled",
    "@type" : [ "http://www.w3.org/2004/02/skos/core#Concept" ],
    "http://www.w3.org/2004/02/skos/core#broader" : [ {
      "@id" : "https://github.com/datafoodconsortium/taxonomies/releases/latest/download/vocabulary.rdf#FulfilmentState"
    } ],
    "http://www.w3.org/2004/02/skos/core#inScheme" : [ {
      "@id" : "https://github.com/datafoodconsortium/taxonomies/releases/latest/download/vocabulary.rdf#DFC_Vocabulary"
    } ],
    "http://www.w3.org/2004/02/skos/core#prefLabel" : [ {
      "@language" : "en",
      "@value" : "Unfulfilled"
    } ]
  }, {
    "@id" : "https://github.com/datafoodconsortium/taxonomies/releases/latest/download/vocabulary.rdf#Unpaid",
    "@type" : [ "http://www.w3.org/2004/02/skos/core#Concept" ],
    "http://www.w3.org/2004/02/skos/core#broader" : [ {
      "@id" : "https://github.com/datafoodconsortium/taxonomies/releases/latest/download/vocabulary.rdf#PaymentState"
    } ],
    "http://www.w3.org/2004/02/skos/core#inScheme" : [ {
      "@id" : "https://github.com/datafoodconsortium/taxonomies/releases/latest/download/vocabulary.rdf#DFC_Vocabulary"
    } ],
    "http://www.w3.org/2004/02/skos/core#prefLabel" : [ {
      "@language" : "en",
      "@value" : "Unpaid"
    } ]
  }, {
    "@id" : "https://github.com/datafoodconsortium/taxonomies/releases/latest/download/vocabulary.rdf#accept",
    "@type" : [ "http://www.w3.org/2004/02/skos/core#Concept" ],
    "http://www.w3.org/2004/02/skos/core#broader" : [ {
      "@id" : "https://github.com/datafoodconsortium/taxonomies/releases/latest/download/vocabulary.rdf#transformationType"
    } ],
    "http://www.w3.org/2004/02/skos/core#inScheme" : [ {
      "@id" : "https://github.com/datafoodconsortium/taxonomies/releases/latest/download/vocabulary.rdf#DFC_Vocabulary"
    } ],
    "http://www.w3.org/2004/02/skos/core#prefLabel" : [ {
      "@language" : "en",
      "@value" : "accept"
    } ]
  }, {
    "@id" : "https://github.com/datafoodconsortium/taxonomies/releases/latest/download/vocabulary.rdf#c_734fc709",
    "http://www.w3.org/2004/02/skos/core#prefLabel" : [ {
      "@language" : "en",
      "@value" : "FulfilmentState"
    } ]
  }, {
    "@id" : "https://github.com/datafoodconsortium/taxonomies/releases/latest/download/vocabulary.rdf#combine",
    "@type" : [ "http://www.w3.org/2004/02/skos/core#Concept" ],
    "http://www.w3.org/2004/02/skos/core#broader" : [ {
      "@id" : "https://github.com/datafoodconsortium/taxonomies/releases/latest/download/vocabulary.rdf#transformationType"
    } ],
    "http://www.w3.org/2004/02/skos/core#inScheme" : [ {
      "@id" : "https://github.com/datafoodconsortium/taxonomies/releases/latest/download/vocabulary.rdf#DFC_Vocabulary"
    } ],
    "http://www.w3.org/2004/02/skos/core#prefLabel" : [ {
      "@language" : "en",
      "@value" : "combine"
    } ]
  }, {
    "@id" : "https://github.com/datafoodconsortium/taxonomies/releases/latest/download/vocabulary.rdf#consume",
    "@type" : [ "http://www.w3.org/2004/02/skos/core#Concept" ],
    "http://www.w3.org/2004/02/skos/core#broader" : [ {
      "@id" : "https://github.com/datafoodconsortium/taxonomies/releases/latest/download/vocabulary.rdf#transformationType"
    } ],
    "http://www.w3.org/2004/02/skos/core#inScheme" : [ {
      "@id" : "https://github.com/datafoodconsortium/taxonomies/releases/latest/download/vocabulary.rdf#DFC_Vocabulary"
    } ],
    "http://www.w3.org/2004/02/skos/core#prefLabel" : [ {
      "@language" : "en",
      "@value" : "consume"
    } ]
  }, {
    "@id" : "https://github.com/datafoodconsortium/taxonomies/releases/latest/download/vocabulary.rdf#dropoff",
    "@type" : [ "http://www.w3.org/2004/02/skos/core#Concept" ],
    "http://www.w3.org/2004/02/skos/core#broader" : [ {
      "@id" : "https://github.com/datafoodconsortium/taxonomies/releases/latest/download/vocabulary.rdf#transformationType"
    } ],
    "http://www.w3.org/2004/02/skos/core#inScheme" : [ {
      "@id" : "https://github.com/datafoodconsortium/taxonomies/releases/latest/download/vocabulary.rdf#DFC_Vocabulary"
    } ],
    "http://www.w3.org/2004/02/skos/core#prefLabel" : [ {
      "@language" : "en",
      "@value" : "dropoff"
    } ]
  }, {
    "@id" : "https://github.com/datafoodconsortium/taxonomies/releases/latest/download/vocabulary.rdf#lower",
    "@type" : [ "http://www.w3.org/2004/02/skos/core#Concept" ],
    "http://www.w3.org/2004/02/skos/core#broader" : [ {
      "@id" : "https://github.com/datafoodconsortium/taxonomies/releases/latest/download/vocabulary.rdf#transformationType"
    } ],
    "http://www.w3.org/2004/02/skos/core#inScheme" : [ {
      "@id" : "https://github.com/datafoodconsortium/taxonomies/releases/latest/download/vocabulary.rdf#DFC_Vocabulary"
    } ],
    "http://www.w3.org/2004/02/skos/core#prefLabel" : [ {
      "@language" : "en",
      "@value" : "lower"
    } ]
  }, {
    "@id" : "https://github.com/datafoodconsortium/taxonomies/releases/latest/download/vocabulary.rdf#modify",
    "@type" : [ "http://www.w3.org/2004/02/skos/core#Concept" ],
    "http://www.w3.org/2004/02/skos/core#broader" : [ {
      "@id" : "https://github.com/datafoodconsortium/taxonomies/releases/latest/download/vocabulary.rdf#transformationType"
    } ],
    "http://www.w3.org/2004/02/skos/core#inScheme" : [ {
      "@id" : "https://github.com/datafoodconsortium/taxonomies/releases/latest/download/vocabulary.rdf#DFC_Vocabulary"
    } ],
    "http://www.w3.org/2004/02/skos/core#prefLabel" : [ {
      "@language" : "en",
      "@value" : "modify"
    } ]
  }, {
    "@id" : "https://github.com/datafoodconsortium/taxonomies/releases/latest/download/vocabulary.rdf#move",
    "@type" : [ "http://www.w3.org/2004/02/skos/core#Concept" ],
    "http://www.w3.org/2004/02/skos/core#broader" : [ {
      "@id" : "https://github.com/datafoodconsortium/taxonomies/releases/latest/download/vocabulary.rdf#transformationType"
    } ],
    "http://www.w3.org/2004/02/skos/core#inScheme" : [ {
      "@id" : "https://github.com/datafoodconsortium/taxonomies/releases/latest/download/vocabulary.rdf#DFC_Vocabulary"
    } ],
    "http://www.w3.org/2004/02/skos/core#prefLabel" : [ {
      "@language" : "en",
      "@value" : "move"
    } ]
  }, {
    "@id" : "https://github.com/datafoodconsortium/taxonomies/releases/latest/download/vocabulary.rdf#pickup",
    "@type" : [ "http://www.w3.org/2004/02/skos/core#Concept" ],
    "http://www.w3.org/2004/02/skos/core#broader" : [ {
      "@id" : "https://github.com/datafoodconsortium/taxonomies/releases/latest/download/vocabulary.rdf#transformationType"
    } ],
    "http://www.w3.org/2004/02/skos/core#inScheme" : [ {
      "@id" : "https://github.com/datafoodconsortium/taxonomies/releases/latest/download/vocabulary.rdf#DFC_Vocabulary"
    } ],
    "http://www.w3.org/2004/02/skos/core#prefLabel" : [ {
      "@language" : "en",
      "@value" : "pickup"
    } ]
  }, {
    "@id" : "https://github.com/datafoodconsortium/taxonomies/releases/latest/download/vocabulary.rdf#produce",
    "@type" : [ "http://www.w3.org/2004/02/skos/core#Concept" ],
    "http://www.w3.org/2004/02/skos/core#broader" : [ {
      "@id" : "https://github.com/datafoodconsortium/taxonomies/releases/latest/download/vocabulary.rdf#transformationType"
    } ],
    "http://www.w3.org/2004/02/skos/core#inScheme" : [ {
      "@id" : "https://github.com/datafoodconsortium/taxonomies/releases/latest/download/vocabulary.rdf#DFC_Vocabulary"
    } ],
    "http://www.w3.org/2004/02/skos/core#prefLabel" : [ {
      "@language" : "en",
      "@value" : "produce"
    } ]
  }, {
    "@id" : "https://github.com/datafoodconsortium/taxonomies/releases/latest/download/vocabulary.rdf#raise",
    "@type" : [ "http://www.w3.org/2004/02/skos/core#Concept" ],
    "http://www.w3.org/2004/02/skos/core#broader" : [ {
      "@id" : "https://github.com/datafoodconsortium/taxonomies/releases/latest/download/vocabulary.rdf#transformationType"
    } ],
    "http://www.w3.org/2004/02/skos/core#inScheme" : [ {
      "@id" : "https://github.com/datafoodconsortium/taxonomies/releases/latest/download/vocabulary.rdf#DFC_Vocabulary"
    } ],
    "http://www.w3.org/2004/02/skos/core#prefLabel" : [ {
      "@language" : "en",
      "@value" : "raise"
    } ]
  }, {
    "@id" : "https://github.com/datafoodconsortium/taxonomies/releases/latest/download/vocabulary.rdf#separate",
    "@type" : [ "http://www.w3.org/2004/02/skos/core#Concept" ],
    "http://www.w3.org/2004/02/skos/core#broader" : [ {
      "@id" : "https://github.com/datafoodconsortium/taxonomies/releases/latest/download/vocabulary.rdf#transformationType"
    } ],
    "http://www.w3.org/2004/02/skos/core#inScheme" : [ {
      "@id" : "https://github.com/datafoodconsortium/taxonomies/releases/latest/download/vocabulary.rdf#DFC_Vocabulary"
    } ],
    "http://www.w3.org/2004/02/skos/core#prefLabel" : [ {
      "@language" : "en",
      "@value" : "separate"
    } ]
  }, {
    "@id" : "https://github.com/datafoodconsortium/taxonomies/releases/latest/download/vocabulary.rdf#transformationType",
    "@type" : [ "http://www.w3.org/2004/02/skos/core#Concept" ],
    "http://www.w3.org/2004/02/skos/core#inScheme" : [ {
      "@id" : "https://github.com/datafoodconsortium/taxonomies/releases/latest/download/vocabulary.rdf#DFC_Vocabulary"
    } ],
<<<<<<< HEAD
=======
    "http://www.w3.org/2004/02/skos/core#narrower" : [ {
      "@id" : "https://github.com/datafoodconsortium/taxonomies/releases/latest/download/vocabulary.rdf#produce"
    }, {
      "@id" : "https://github.com/datafoodconsortium/taxonomies/releases/latest/download/vocabulary.rdf#use"
    }, {
      "@id" : "https://github.com/datafoodconsortium/taxonomies/releases/latest/download/vocabulary.rdf#consume"
    }, {
      "@id" : "https://github.com/datafoodconsortium/taxonomies/releases/latest/download/vocabulary.rdf#pickup"
    }, {
      "@id" : "https://github.com/datafoodconsortium/taxonomies/releases/latest/download/vocabulary.rdf#dropoff"
    }, {
      "@id" : "https://github.com/datafoodconsortium/taxonomies/releases/latest/download/vocabulary.rdf#accept"
    }, {
      "@id" : "https://github.com/datafoodconsortium/taxonomies/releases/latest/download/vocabulary.rdf#modify"
    }, {
      "@id" : "https://github.com/datafoodconsortium/taxonomies/releases/latest/download/vocabulary.rdf#combine"
    }, {
      "@id" : "https://github.com/datafoodconsortium/taxonomies/releases/latest/download/vocabulary.rdf#separate"
    }, {
      "@id" : "https://github.com/datafoodconsortium/taxonomies/releases/latest/download/vocabulary.rdf#move"
    }, {
      "@id" : "https://github.com/datafoodconsortium/taxonomies/releases/latest/download/vocabulary.rdf#raise"
    }, {
      "@id" : "https://github.com/datafoodconsortium/taxonomies/releases/latest/download/vocabulary.rdf#lower"
    } ],
>>>>>>> 294d5584
    "http://www.w3.org/2004/02/skos/core#prefLabel" : [ {
      "@language" : "en",
      "@value" : "Transformation type"
    } ],
    "http://www.w3.org/2004/02/skos/core#topConceptOf" : [ {
      "@id" : "https://github.com/datafoodconsortium/taxonomies/releases/latest/download/vocabulary.rdf#DFC_Vocabulary"
    } ]
  }, {
    "@id" : "https://github.com/datafoodconsortium/taxonomies/releases/latest/download/vocabulary.rdf#use",
    "@type" : [ "http://www.w3.org/2004/02/skos/core#Concept" ],
    "http://www.w3.org/2004/02/skos/core#broader" : [ {
      "@id" : "https://github.com/datafoodconsortium/taxonomies/releases/latest/download/vocabulary.rdf#transformationType"
    } ],
    "http://www.w3.org/2004/02/skos/core#inScheme" : [ {
      "@id" : "https://github.com/datafoodconsortium/taxonomies/releases/latest/download/vocabulary.rdf#DFC_Vocabulary"
    } ],
    "http://www.w3.org/2004/02/skos/core#prefLabel" : [ {
      "@language" : "en",
      "@value" : "use"
    } ]
  } ],
  "@id" : "https://github.com/datafoodconsortium/taxonomies/releases/latest/download/vocabulary.rdf#"
} ]<|MERGE_RESOLUTION|>--- conflicted
+++ resolved
@@ -363,8 +363,6 @@
     "http://www.w3.org/2004/02/skos/core#inScheme" : [ {
       "@id" : "https://github.com/datafoodconsortium/taxonomies/releases/latest/download/vocabulary.rdf#DFC_Vocabulary"
     } ],
-<<<<<<< HEAD
-=======
     "http://www.w3.org/2004/02/skos/core#narrower" : [ {
       "@id" : "https://github.com/datafoodconsortium/taxonomies/releases/latest/download/vocabulary.rdf#produce"
     }, {
@@ -390,7 +388,6 @@
     }, {
       "@id" : "https://github.com/datafoodconsortium/taxonomies/releases/latest/download/vocabulary.rdf#lower"
     } ],
->>>>>>> 294d5584
     "http://www.w3.org/2004/02/skos/core#prefLabel" : [ {
       "@language" : "en",
       "@value" : "Transformation type"
