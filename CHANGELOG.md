--- conflicted
+++ resolved
@@ -6,9 +6,6 @@
 and this project adheres to [Semantic Versioning](https://semver.org/spec/v2.0.0.html).
 
 ## [Unreleased]
-
-<<<<<<< HEAD
-### Added
 
 in ProductTypes.rdf & ProductTypes.json:
  - `medlar` as narrower of `fruit`
@@ -30,17 +27,11 @@
 - added `SKOS:narrower` for all concepts.
 - added `skos:hasTopConcept` for scheme.
 
-=======
->>>>>>> 4ec3b7e9
 ## [1.2.0] - 2024-02-04
 
 ### Added
 
-<<<<<<< HEAD
-- transformationType in Vocabulary with subconcept : accept, combine, consume, dropoff, lower, modify, move, pickup, produce, raise, separate, use
-=======
 - transformationType in Vocabulary with subconcept : accept, combine, consume, dropoff, lower, modify, move, pickup, produce, raise, separate, use 
->>>>>>> 4ec3b7e9
 
 ## [1.1.0] - 2023-12-22
 
