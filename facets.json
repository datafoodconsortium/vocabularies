--- conflicted
+++ resolved
@@ -1,10554 +1,3 @@
-<<<<<<< HEAD
-{
-  "dfc-f:AOC_FR" : {
-    "http://www.w3.org/1999/02/22-rdf-syntax-ns#type" : [
-      {
-        "value" : "http://www.w3.org/2004/02/skos/core#Concept",
-        "type" : "uri",
-        "graphs" : [
-          "http://static.datafoodconsortium.org/data/productGlossary_Facet.rdf"
-        ]
-      }
-    ],
-    "http://www.w3.org/2000/01/rdf-schema#isDefinedBy" : [
-      {
-        "value" : "gs1:PackagingMarkedLabelAccreditationCode-APPELLATION_ORIGINE_CONTROLEE",
-        "type" : "uri",
-        "graphs" : [
-          "http://static.datafoodconsortium.org/data/productGlossary_Facet.rdf"
-        ]
-      }
-    ],
-    "http://www.w3.org/2004/02/skos/core#altLabel" : [
-      {
-        "value" : "AOC",
-        "type" : "literal",
-        "lang" : "fr",
-        "graphs" : [
-          "http://static.datafoodconsortium.org/data/productGlossary_Facet.rdf"
-        ]
-      }
-    ],
-    "http://www.w3.org/2004/02/skos/core#broader" : [
-      {
-        "value" : "dfc-f:LocalLabel",
-        "type" : "uri",
-        "graphs" : [
-          "http://static.datafoodconsortium.org/data/productGlossary_Facet.rdf"
-        ]
-      }
-    ],
-    "http://www.w3.org/2004/02/skos/core#inScheme" : [
-      {
-        "value" : "dfc-f:DFC_ProductGlossary_Facet",
-        "type" : "uri",
-        "graphs" : [
-          "http://static.datafoodconsortium.org/data/productGlossary_Facet.rdf"
-        ]
-      }
-    ],
-    "http://www.w3.org/2004/02/skos/core#prefLabel" : [
-      {
-        "value" : "Appellation d’origine contrôlée",
-        "type" : "literal",
-        "lang" : "en",
-        "graphs" : [
-          "http://static.datafoodconsortium.org/data/productGlossary_Facet.rdf"
-        ]
-      },
-      {
-        "value" : "Appellation d’origine contrôlée",
-        "type" : "literal",
-        "lang" : "fr",
-        "graphs" : [
-          "http://static.datafoodconsortium.org/data/productGlossary_Facet.rdf"
-        ]
-      }
-    ]
-  },
-  "dfc-f:AOP_EU" : {
-    "http://www.w3.org/1999/02/22-rdf-syntax-ns#type" : [
-      {
-        "value" : "http://www.w3.org/2004/02/skos/core#Concept",
-        "type" : "uri",
-        "graphs" : [
-          "http://static.datafoodconsortium.org/data/productGlossary_Facet.rdf"
-        ]
-      }
-    ],
-    "http://www.w3.org/2000/01/rdf-schema#isDefinedBy" : [
-      {
-        "value" : "gs1:PackagingMarkedLabelAccreditationCode-PROTECTED_DESIGNATION_OF_ORIGIN",
-        "type" : "uri",
-        "graphs" : [
-          "http://static.datafoodconsortium.org/data/productGlossary_Facet.rdf"
-        ]
-      }
-    ],
-    "http://www.w3.org/2004/02/skos/core#altLabel" : [
-      {
-        "value" : "AOP",
-        "type" : "literal",
-        "lang" : "en",
-        "graphs" : [
-          "http://static.datafoodconsortium.org/data/productGlossary_Facet.rdf"
-        ]
-      },
-      {
-        "value" : "AOP",
-        "type" : "literal",
-        "lang" : "fr",
-        "graphs" : [
-          "http://static.datafoodconsortium.org/data/productGlossary_Facet.rdf"
-        ]
-      }
-    ],
-    "http://www.w3.org/2004/02/skos/core#broader" : [
-      {
-        "value" : "dfc-f:LocalLabel",
-        "type" : "uri",
-        "graphs" : [
-          "http://static.datafoodconsortium.org/data/productGlossary_Facet.rdf"
-        ]
-      }
-    ],
-    "http://www.w3.org/2004/02/skos/core#inScheme" : [
-      {
-        "value" : "dfc-f:DFC_ProductGlossary_Facet",
-        "type" : "uri",
-        "graphs" : [
-          "http://static.datafoodconsortium.org/data/productGlossary_Facet.rdf"
-        ]
-      }
-    ],
-    "http://www.w3.org/2004/02/skos/core#prefLabel" : [
-      {
-        "value" : "Appellation d’origine protégée",
-        "type" : "literal",
-        "lang" : "en",
-        "graphs" : [
-          "http://static.datafoodconsortium.org/data/productGlossary_Facet.rdf"
-        ]
-      },
-      {
-        "value" : "Appellation d’origine protégée",
-        "type" : "literal",
-        "lang" : "fr",
-        "graphs" : [
-          "http://static.datafoodconsortium.org/data/productGlossary_Facet.rdf"
-        ]
-      }
-    ]
-  },
-  "dfc-f:Africa" : {
-    "http://www.w3.org/1999/02/22-rdf-syntax-ns#type" : [
-      {
-        "value" : "http://www.w3.org/2004/02/skos/core#Concept",
-        "type" : "uri",
-        "graphs" : [
-          "http://static.datafoodconsortium.org/data/productGlossary_Facet.rdf"
-        ]
-      }
-    ],
-    "http://www.w3.org/2000/01/rdf-schema#isDefinedBy" : [
-      {
-        "value" : "https://www.wikidata.org/wiki/Q15",
-        "type" : "uri",
-        "graphs" : [
-          "http://static.datafoodconsortium.org/data/productGlossary_Facet.rdf"
-        ]
-      }
-    ],
-    "http://www.w3.org/2004/02/skos/core#broader" : [
-      {
-        "value" : "dfc-f:TerritorialOrigin",
-        "type" : "uri",
-        "graphs" : [
-          "http://static.datafoodconsortium.org/data/productGlossary_Facet.rdf"
-        ]
-      }
-    ],
-    "http://www.w3.org/2004/02/skos/core#inScheme" : [
-      {
-        "value" : "dfc-f:DFC_ProductGlossary_Facet",
-        "type" : "uri",
-        "graphs" : [
-          "http://static.datafoodconsortium.org/data/productGlossary_Facet.rdf"
-        ]
-      }
-    ],
-    "http://www.w3.org/2004/02/skos/core#prefLabel" : [
-      {
-        "value" : "Africa",
-        "type" : "literal",
-        "lang" : "en",
-        "graphs" : [
-          "http://static.datafoodconsortium.org/data/productGlossary_Facet.rdf"
-        ]
-      },
-      {
-        "value" : "Afrique",
-        "type" : "literal",
-        "lang" : "fr",
-        "graphs" : [
-          "http://static.datafoodconsortium.org/data/productGlossary_Facet.rdf"
-        ]
-      }
-    ]
-  },
-  "dfc-f:Algae" : {
-    "http://www.w3.org/1999/02/22-rdf-syntax-ns#type" : [
-      {
-        "value" : "http://www.w3.org/2004/02/skos/core#Concept",
-        "type" : "uri",
-        "graphs" : [
-          "http://static.datafoodconsortium.org/data/productGlossary_Facet.rdf"
-        ]
-      }
-    ],
-    "http://www.w3.org/2004/02/skos/core#broader" : [
-      {
-        "value" : "dfc-f:NatureOrigin",
-        "type" : "uri",
-        "graphs" : [
-          "http://static.datafoodconsortium.org/data/productGlossary_Facet.rdf"
-        ]
-      }
-    ],
-    "http://www.w3.org/2004/02/skos/core#inScheme" : [
-      {
-        "value" : "dfc-f:DFC_ProductGlossary_Facet",
-        "type" : "uri",
-        "graphs" : [
-          "http://static.datafoodconsortium.org/data/productGlossary_Facet.rdf"
-        ]
-      }
-    ],
-    "http://www.w3.org/2004/02/skos/core#prefLabel" : [
-      {
-        "value" : "Algae",
-        "type" : "literal",
-        "lang" : "en",
-        "graphs" : [
-          "http://static.datafoodconsortium.org/data/productGlossary_Facet.rdf"
-        ]
-      },
-      {
-        "value" : "Algue",
-        "type" : "literal",
-        "lang" : "fr",
-        "graphs" : [
-          "http://static.datafoodconsortium.org/data/productGlossary_Facet.rdf"
-        ]
-      }
-    ]
-  },
-  "dfc-f:AnimalOrigin" : {
-    "http://www.w3.org/1999/02/22-rdf-syntax-ns#type" : [
-      {
-        "value" : "http://www.w3.org/2004/02/skos/core#Concept",
-        "type" : "uri",
-        "graphs" : [
-          "http://static.datafoodconsortium.org/data/productGlossary_Facet.rdf"
-        ]
-      }
-    ],
-    "http://www.w3.org/2004/02/skos/core#broader" : [
-      {
-        "value" : "dfc-f:NatureOrigin",
-        "type" : "uri",
-        "graphs" : [
-          "http://static.datafoodconsortium.org/data/productGlossary_Facet.rdf"
-        ]
-      }
-    ],
-    "http://www.w3.org/2004/02/skos/core#inScheme" : [
-      {
-        "value" : "dfc-f:DFC_ProductGlossary_Facet",
-        "type" : "uri",
-        "graphs" : [
-          "http://static.datafoodconsortium.org/data/productGlossary_Facet.rdf"
-        ]
-      }
-    ],
-    "http://www.w3.org/2004/02/skos/core#prefLabel" : [
-      {
-        "value" : "Animal",
-        "type" : "literal",
-        "lang" : "en",
-        "graphs" : [
-          "http://static.datafoodconsortium.org/data/productGlossary_Facet.rdf"
-        ]
-      },
-      {
-        "value" : "Animal",
-        "type" : "literal",
-        "lang" : "fr",
-        "graphs" : [
-          "http://static.datafoodconsortium.org/data/productGlossary_Facet.rdf"
-        ]
-      }
-    ]
-  },
-  "dfc-f:AnimalPartOrigin" : {
-    "http://www.w3.org/1999/02/22-rdf-syntax-ns#type" : [
-      {
-        "value" : "http://www.w3.org/2004/02/skos/core#Concept",
-        "type" : "uri",
-        "graphs" : [
-          "http://static.datafoodconsortium.org/data/productGlossary_Facet.rdf"
-        ]
-      },
-      {
-        "value" : "skos:Concept",
-        "type" : "uri",
-        "graphs" : [
-          "http://static.datafoodconsortium.org/data/productGlossary_Facet.rdf"
-        ]
-      }
-    ],
-    "http://www.w3.org/2004/02/skos/core#broader" : [
-      {
-        "value" : "dfc-f:PartOrigin",
-        "type" : "uri",
-        "graphs" : [
-          "http://static.datafoodconsortium.org/data/productGlossary_Facet.rdf"
-        ]
-      }
-    ],
-    "http://www.w3.org/2004/02/skos/core#inScheme" : [
-      {
-        "value" : "dfc-f:DFC_ProductGlossary_Facet",
-        "type" : "uri",
-        "graphs" : [
-          "http://static.datafoodconsortium.org/data/productGlossary_Facet.rdf"
-        ]
-      }
-    ],
-    "http://www.w3.org/2004/02/skos/core#narrower" : [
-      {
-        "value" : "dfc-f:Bee",
-        "type" : "uri",
-        "graphs" : [
-          "http://static.datafoodconsortium.org/data/productGlossary_Facet.rdf"
-        ]
-      },
-      {
-        "value" : "dfc-f:Bull",
-        "type" : "uri",
-        "graphs" : [
-          "http://static.datafoodconsortium.org/data/productGlossary_Facet.rdf"
-        ]
-      },
-      {
-        "value" : "dfc-f:Cow",
-        "type" : "uri",
-        "graphs" : [
-          "http://static.datafoodconsortium.org/data/productGlossary_Facet.rdf"
-        ]
-      },
-      {
-        "value" : "dfc-f:Ewe",
-        "type" : "uri",
-        "graphs" : [
-          "http://static.datafoodconsortium.org/data/productGlossary_Facet.rdf"
-        ]
-      },
-      {
-        "value" : "dfc-f:Goat",
-        "type" : "uri",
-        "graphs" : [
-          "http://static.datafoodconsortium.org/data/productGlossary_Facet.rdf"
-        ]
-      },
-      {
-        "value" : "dfc-f:Hen",
-        "type" : "uri",
-        "graphs" : [
-          "http://static.datafoodconsortium.org/data/productGlossary_Facet.rdf"
-        ]
-      },
-      {
-        "value" : "dfc-f:Pig",
-        "type" : "uri",
-        "graphs" : [
-          "http://static.datafoodconsortium.org/data/productGlossary_Facet.rdf"
-        ]
-      },
-      {
-        "value" : "dfc-f:Quail",
-        "type" : "uri",
-        "graphs" : [
-          "http://static.datafoodconsortium.org/data/productGlossary_Facet.rdf"
-        ]
-      },
-      {
-        "value" : "dfc-f:Roster",
-        "type" : "uri",
-        "graphs" : [
-          "http://static.datafoodconsortium.org/data/productGlossary_Facet.rdf"
-        ]
-      },
-      {
-        "value" : "dfc-f:Sheep",
-        "type" : "uri",
-        "graphs" : [
-          "http://static.datafoodconsortium.org/data/productGlossary_Facet.rdf"
-        ]
-      }
-    ],
-    "http://www.w3.org/2004/02/skos/core#prefLabel" : [
-      {
-        "value" : "Part or product of animal",
-        "type" : "literal",
-        "lang" : "en",
-        "graphs" : [
-          "http://static.datafoodconsortium.org/data/productGlossary_Facet.rdf"
-        ]
-      },
-      {
-        "value" : "Partie ou produit d'un animal",
-        "type" : "literal",
-        "lang" : "fr",
-        "graphs" : [
-          "http://static.datafoodconsortium.org/data/productGlossary_Facet.rdf"
-        ]
-      }
-    ]
-  },
-  "dfc-f:Asia" : {
-    "http://www.w3.org/1999/02/22-rdf-syntax-ns#type" : [
-      {
-        "value" : "http://www.w3.org/2004/02/skos/core#Concept",
-        "type" : "uri",
-        "graphs" : [
-          "http://static.datafoodconsortium.org/data/productGlossary_Facet.rdf"
-        ]
-      }
-    ],
-    "http://www.w3.org/2000/01/rdf-schema#isDefinedBy" : [
-      {
-        "value" : "https://www.wikidata.org/wiki/Q48",
-        "type" : "uri",
-        "graphs" : [
-          "http://static.datafoodconsortium.org/data/productGlossary_Facet.rdf"
-        ]
-      }
-    ],
-    "http://www.w3.org/2004/02/skos/core#broader" : [
-      {
-        "value" : "dfc-f:TerritorialOrigin",
-        "type" : "uri",
-        "graphs" : [
-          "http://static.datafoodconsortium.org/data/productGlossary_Facet.rdf"
-        ]
-      }
-    ],
-    "http://www.w3.org/2004/02/skos/core#inScheme" : [
-      {
-        "value" : "dfc-f:DFC_ProductGlossary_Facet",
-        "type" : "uri",
-        "graphs" : [
-          "http://static.datafoodconsortium.org/data/productGlossary_Facet.rdf"
-        ]
-      }
-    ],
-    "http://www.w3.org/2004/02/skos/core#prefLabel" : [
-      {
-        "value" : "Asia",
-        "type" : "literal",
-        "lang" : "en",
-        "graphs" : [
-          "http://static.datafoodconsortium.org/data/productGlossary_Facet.rdf"
-        ]
-      },
-      {
-        "value" : "Asie",
-        "type" : "literal",
-        "lang" : "fr",
-        "graphs" : [
-          "http://static.datafoodconsortium.org/data/productGlossary_Facet.rdf"
-        ]
-      }
-    ]
-  },
-  "dfc-f:Australia" : {
-    "http://www.w3.org/1999/02/22-rdf-syntax-ns#type" : [
-      {
-        "value" : "http://www.w3.org/2004/02/skos/core#Concept",
-        "type" : "uri",
-        "graphs" : [
-          "http://static.datafoodconsortium.org/data/productGlossary_Facet.rdf"
-        ]
-      }
-    ],
-    "http://www.w3.org/2000/01/rdf-schema#isDefinedBy" : [
-      {
-        "value" : "https://www.wikidata.org/wiki/Q3960",
-        "type" : "uri",
-        "graphs" : [
-          "http://static.datafoodconsortium.org/data/productGlossary_Facet.rdf"
-        ]
-      }
-    ],
-    "http://www.w3.org/2004/02/skos/core#broader" : [
-      {
-        "value" : "dfc-f:Oceania",
-        "type" : "uri",
-        "graphs" : [
-          "http://static.datafoodconsortium.org/data/productGlossary_Facet.rdf"
-        ]
-      }
-    ],
-    "http://www.w3.org/2004/02/skos/core#inScheme" : [
-      {
-        "value" : "dfc-f:DFC_ProductGlossary_Facet",
-        "type" : "uri",
-        "graphs" : [
-          "http://static.datafoodconsortium.org/data/productGlossary_Facet.rdf"
-        ]
-      }
-    ],
-    "http://www.w3.org/2004/02/skos/core#prefLabel" : [
-      {
-        "value" : "Australia",
-        "type" : "literal",
-        "lang" : "en",
-        "graphs" : [
-          "http://static.datafoodconsortium.org/data/productGlossary_Facet.rdf"
-        ]
-      },
-      {
-        "value" : "Australie",
-        "type" : "literal",
-        "lang" : "fr",
-        "graphs" : [
-          "http://static.datafoodconsortium.org/data/productGlossary_Facet.rdf"
-        ]
-      }
-    ]
-  },
-  "dfc-f:AuvergneRhoneAlpes" : {
-    "http://www.w3.org/1999/02/22-rdf-syntax-ns#type" : [
-      {
-        "value" : "http://www.w3.org/2004/02/skos/core#Concept",
-        "type" : "uri",
-        "graphs" : [
-          "http://static.datafoodconsortium.org/data/productGlossary_Facet.rdf"
-        ]
-      }
-    ],
-    "http://www.w3.org/2000/01/rdf-schema#isDefinedBy" : [
-      {
-        "value" : "https://www.wikidata.org/wiki/Q18338206",
-        "type" : "uri",
-        "graphs" : [
-          "http://static.datafoodconsortium.org/data/productGlossary_Facet.rdf"
-        ]
-      }
-    ],
-    "http://www.w3.org/2004/02/skos/core#altLabel" : [
-      {
-        "value" : "ARA",
-        "type" : "literal",
-        "lang" : "fr",
-        "graphs" : [
-          "http://static.datafoodconsortium.org/data/productGlossary_Facet.rdf"
-        ]
-      }
-    ],
-    "http://www.w3.org/2004/02/skos/core#broader" : [
-      {
-        "value" : "dfc-f:France",
-        "type" : "uri",
-        "graphs" : [
-          "http://static.datafoodconsortium.org/data/productGlossary_Facet.rdf"
-        ]
-      }
-    ],
-    "http://www.w3.org/2004/02/skos/core#inScheme" : [
-      {
-        "value" : "dfc-f:DFC_ProductGlossary_Facet",
-        "type" : "uri",
-        "graphs" : [
-          "http://static.datafoodconsortium.org/data/productGlossary_Facet.rdf"
-        ]
-      }
-    ],
-    "http://www.w3.org/2004/02/skos/core#prefLabel" : [
-      {
-        "value" : "Auvergne-Rhône-Alpes",
-        "type" : "literal",
-        "lang" : "en",
-        "graphs" : [
-          "http://static.datafoodconsortium.org/data/productGlossary_Facet.rdf"
-        ]
-      },
-      {
-        "value" : "Auvergne-Rhône-Alpes",
-        "type" : "literal",
-        "lang" : "fr",
-        "graphs" : [
-          "http://static.datafoodconsortium.org/data/productGlossary_Facet.rdf"
-        ]
-      }
-    ]
-  },
-  "dfc-f:Bacteria" : {
-    "http://www.w3.org/1999/02/22-rdf-syntax-ns#type" : [
-      {
-        "value" : "http://www.w3.org/2004/02/skos/core#Concept",
-        "type" : "uri",
-        "graphs" : [
-          "http://static.datafoodconsortium.org/data/productGlossary_Facet.rdf"
-        ]
-      }
-    ],
-    "http://www.w3.org/2004/02/skos/core#broader" : [
-      {
-        "value" : "dfc-f:NatureOrigin",
-        "type" : "uri",
-        "graphs" : [
-          "http://static.datafoodconsortium.org/data/productGlossary_Facet.rdf"
-        ]
-      }
-    ],
-    "http://www.w3.org/2004/02/skos/core#inScheme" : [
-      {
-        "value" : "dfc-f:DFC_ProductGlossary_Facet",
-        "type" : "uri",
-        "graphs" : [
-          "http://static.datafoodconsortium.org/data/productGlossary_Facet.rdf"
-        ]
-      }
-    ],
-    "http://www.w3.org/2004/02/skos/core#prefLabel" : [
-      {
-        "value" : "Bacteria",
-        "type" : "literal",
-        "lang" : "en",
-        "graphs" : [
-          "http://static.datafoodconsortium.org/data/productGlossary_Facet.rdf"
-        ]
-      },
-      {
-        "value" : "Bactérie",
-        "type" : "literal",
-        "lang" : "fr",
-        "graphs" : [
-          "http://static.datafoodconsortium.org/data/productGlossary_Facet.rdf"
-        ]
-      }
-    ]
-  },
-  "dfc-f:Bee" : {
-    "http://www.w3.org/1999/02/22-rdf-syntax-ns#type" : [
-      {
-        "value" : "http://www.w3.org/2004/02/skos/core#Concept",
-        "type" : "uri",
-        "graphs" : [
-          "http://static.datafoodconsortium.org/data/productGlossary_Facet.rdf"
-        ]
-      },
-      {
-        "value" : "skos:Concept",
-        "type" : "uri",
-        "graphs" : [
-          "http://static.datafoodconsortium.org/data/productGlossary_Facet.rdf"
-        ]
-      }
-    ],
-    "http://www.w3.org/2004/02/skos/core#broader" : [
-      {
-        "value" : "dfc-f:AnimalPartOrigin",
-        "type" : "uri",
-        "graphs" : [
-          "http://static.datafoodconsortium.org/data/productGlossary_Facet.rdf"
-        ]
-      }
-    ],
-    "http://www.w3.org/2004/02/skos/core#inScheme" : [
-      {
-        "value" : "dfc-f:DFC_ProductGlossary_Facet",
-        "type" : "uri",
-        "graphs" : [
-          "http://static.datafoodconsortium.org/data/productGlossary_Facet.rdf"
-        ]
-      }
-    ],
-    "http://www.w3.org/2004/02/skos/core#narrower" : [
-      {
-        "value" : "dfc-f:BeeHoney",
-        "type" : "uri",
-        "graphs" : [
-          "http://static.datafoodconsortium.org/data/productGlossary_Facet.rdf"
-        ]
-      },
-      {
-        "value" : "dfc-f:BeePollen",
-        "type" : "uri",
-        "graphs" : [
-          "http://static.datafoodconsortium.org/data/productGlossary_Facet.rdf"
-        ]
-      },
-      {
-        "value" : "dfc-f:BeePropolis",
-        "type" : "uri",
-        "graphs" : [
-          "http://static.datafoodconsortium.org/data/productGlossary_Facet.rdf"
-        ]
-      },
-      {
-        "value" : "dfc-f:BeeVenom",
-        "type" : "uri",
-        "graphs" : [
-          "http://static.datafoodconsortium.org/data/productGlossary_Facet.rdf"
-        ]
-      },
-      {
-        "value" : "dfc-f:BeeWax",
-        "type" : "uri",
-        "graphs" : [
-          "http://static.datafoodconsortium.org/data/productGlossary_Facet.rdf"
-        ]
-      }
-    ],
-    "http://www.w3.org/2004/02/skos/core#prefLabel" : [
-      {
-        "value" : "Bee",
-        "type" : "literal",
-        "lang" : "en",
-        "graphs" : [
-          "http://static.datafoodconsortium.org/data/productGlossary_Facet.rdf"
-        ]
-      },
-      {
-        "value" : "Abeille",
-        "type" : "literal",
-        "lang" : "fr",
-        "graphs" : [
-          "http://static.datafoodconsortium.org/data/productGlossary_Facet.rdf"
-        ]
-      }
-    ]
-  },
-  "dfc-f:BeeHoney" : {
-    "http://www.w3.org/1999/02/22-rdf-syntax-ns#type" : [
-      {
-        "value" : "http://www.w3.org/2004/02/skos/core#Concept",
-        "type" : "uri",
-        "graphs" : [
-          "http://static.datafoodconsortium.org/data/productGlossary_Facet.rdf"
-        ]
-      },
-      {
-        "value" : "skos:Concept",
-        "type" : "uri",
-        "graphs" : [
-          "http://static.datafoodconsortium.org/data/productGlossary_Facet.rdf"
-        ]
-      }
-    ],
-    "http://www.w3.org/2004/02/skos/core#broader" : [
-      {
-        "value" : "dfc-f:Bee",
-        "type" : "uri",
-        "graphs" : [
-          "http://static.datafoodconsortium.org/data/productGlossary_Facet.rdf"
-        ]
-      }
-    ],
-    "http://www.w3.org/2004/02/skos/core#inScheme" : [
-      {
-        "value" : "dfc-f:DFC_ProductGlossary_Facet",
-        "type" : "uri",
-        "graphs" : [
-          "http://static.datafoodconsortium.org/data/productGlossary_Facet.rdf"
-        ]
-      }
-    ],
-    "http://www.w3.org/2004/02/skos/core#prefLabel" : [
-      {
-        "value" : "Honey",
-        "type" : "literal",
-        "lang" : "en",
-        "graphs" : [
-          "http://static.datafoodconsortium.org/data/productGlossary_Facet.rdf"
-        ]
-      },
-      {
-        "value" : "Miel",
-        "type" : "literal",
-        "lang" : "fr",
-        "graphs" : [
-          "http://static.datafoodconsortium.org/data/productGlossary_Facet.rdf"
-        ]
-      }
-    ]
-  },
-  "dfc-f:BeePollen" : {
-    "http://www.w3.org/1999/02/22-rdf-syntax-ns#type" : [
-      {
-        "value" : "http://www.w3.org/2004/02/skos/core#Concept",
-        "type" : "uri",
-        "graphs" : [
-          "http://static.datafoodconsortium.org/data/productGlossary_Facet.rdf"
-        ]
-      },
-      {
-        "value" : "skos:Concept",
-        "type" : "uri",
-        "graphs" : [
-          "http://static.datafoodconsortium.org/data/productGlossary_Facet.rdf"
-        ]
-      }
-    ],
-    "http://www.w3.org/2004/02/skos/core#broader" : [
-      {
-        "value" : "dfc-f:Bee",
-        "type" : "uri",
-        "graphs" : [
-          "http://static.datafoodconsortium.org/data/productGlossary_Facet.rdf"
-        ]
-      }
-    ],
-    "http://www.w3.org/2004/02/skos/core#inScheme" : [
-      {
-        "value" : "dfc-f:DFC_ProductGlossary_Facet",
-        "type" : "uri",
-        "graphs" : [
-          "http://static.datafoodconsortium.org/data/productGlossary_Facet.rdf"
-        ]
-      }
-    ],
-    "http://www.w3.org/2004/02/skos/core#prefLabel" : [
-      {
-        "value" : "Pollen",
-        "type" : "literal",
-        "lang" : "en",
-        "graphs" : [
-          "http://static.datafoodconsortium.org/data/productGlossary_Facet.rdf"
-        ]
-      },
-      {
-        "value" : "Pollen",
-        "type" : "literal",
-        "lang" : "fr",
-        "graphs" : [
-          "http://static.datafoodconsortium.org/data/productGlossary_Facet.rdf"
-        ]
-      }
-    ]
-  },
-  "dfc-f:BeePropolis" : {
-    "http://www.w3.org/1999/02/22-rdf-syntax-ns#type" : [
-      {
-        "value" : "http://www.w3.org/2004/02/skos/core#Concept",
-        "type" : "uri",
-        "graphs" : [
-          "http://static.datafoodconsortium.org/data/productGlossary_Facet.rdf"
-        ]
-      },
-      {
-        "value" : "skos:Concept",
-        "type" : "uri",
-        "graphs" : [
-          "http://static.datafoodconsortium.org/data/productGlossary_Facet.rdf"
-        ]
-      }
-    ],
-    "http://www.w3.org/2004/02/skos/core#broader" : [
-      {
-        "value" : "dfc-f:Bee",
-        "type" : "uri",
-        "graphs" : [
-          "http://static.datafoodconsortium.org/data/productGlossary_Facet.rdf"
-        ]
-      }
-    ],
-    "http://www.w3.org/2004/02/skos/core#inScheme" : [
-      {
-        "value" : "dfc-f:DFC_ProductGlossary_Facet",
-        "type" : "uri",
-        "graphs" : [
-          "http://static.datafoodconsortium.org/data/productGlossary_Facet.rdf"
-        ]
-      }
-    ],
-    "http://www.w3.org/2004/02/skos/core#prefLabel" : [
-      {
-        "value" : "Propolis",
-        "type" : "literal",
-        "lang" : "en",
-        "graphs" : [
-          "http://static.datafoodconsortium.org/data/productGlossary_Facet.rdf"
-        ]
-      },
-      {
-        "value" : "Propolis",
-        "type" : "literal",
-        "lang" : "fr",
-        "graphs" : [
-          "http://static.datafoodconsortium.org/data/productGlossary_Facet.rdf"
-        ]
-      }
-    ]
-  },
-  "dfc-f:BeeVenom" : {
-    "http://www.w3.org/1999/02/22-rdf-syntax-ns#type" : [
-      {
-        "value" : "http://www.w3.org/2004/02/skos/core#Concept",
-        "type" : "uri",
-        "graphs" : [
-          "http://static.datafoodconsortium.org/data/productGlossary_Facet.rdf"
-        ]
-      },
-      {
-        "value" : "skos:Concept",
-        "type" : "uri",
-        "graphs" : [
-          "http://static.datafoodconsortium.org/data/productGlossary_Facet.rdf"
-        ]
-      }
-    ],
-    "http://www.w3.org/2004/02/skos/core#broader" : [
-      {
-        "value" : "dfc-f:Bee",
-        "type" : "uri",
-        "graphs" : [
-          "http://static.datafoodconsortium.org/data/productGlossary_Facet.rdf"
-        ]
-      }
-    ],
-    "http://www.w3.org/2004/02/skos/core#inScheme" : [
-      {
-        "value" : "dfc-f:DFC_ProductGlossary_Facet",
-        "type" : "uri",
-        "graphs" : [
-          "http://static.datafoodconsortium.org/data/productGlossary_Facet.rdf"
-        ]
-      }
-    ],
-    "http://www.w3.org/2004/02/skos/core#prefLabel" : [
-      {
-        "value" : "Venom",
-        "type" : "literal",
-        "lang" : "en",
-        "graphs" : [
-          "http://static.datafoodconsortium.org/data/productGlossary_Facet.rdf"
-        ]
-      },
-      {
-        "value" : "Venim d'abeille",
-        "type" : "literal",
-        "lang" : "fr",
-        "graphs" : [
-          "http://static.datafoodconsortium.org/data/productGlossary_Facet.rdf"
-        ]
-      }
-    ]
-  },
-  "dfc-f:BeeWax" : {
-    "http://www.w3.org/1999/02/22-rdf-syntax-ns#type" : [
-      {
-        "value" : "http://www.w3.org/2004/02/skos/core#Concept",
-        "type" : "uri",
-        "graphs" : [
-          "http://static.datafoodconsortium.org/data/productGlossary_Facet.rdf"
-        ]
-      },
-      {
-        "value" : "skos:Concept",
-        "type" : "uri",
-        "graphs" : [
-          "http://static.datafoodconsortium.org/data/productGlossary_Facet.rdf"
-        ]
-      }
-    ],
-    "http://www.w3.org/2004/02/skos/core#broader" : [
-      {
-        "value" : "dfc-f:Bee",
-        "type" : "uri",
-        "graphs" : [
-          "http://static.datafoodconsortium.org/data/productGlossary_Facet.rdf"
-        ]
-      }
-    ],
-    "http://www.w3.org/2004/02/skos/core#inScheme" : [
-      {
-        "value" : "dfc-f:DFC_ProductGlossary_Facet",
-        "type" : "uri",
-        "graphs" : [
-          "http://static.datafoodconsortium.org/data/productGlossary_Facet.rdf"
-        ]
-      }
-    ],
-    "http://www.w3.org/2004/02/skos/core#prefLabel" : [
-      {
-        "value" : "Wax",
-        "type" : "literal",
-        "lang" : "en",
-        "graphs" : [
-          "http://static.datafoodconsortium.org/data/productGlossary_Facet.rdf"
-        ]
-      },
-      {
-        "value" : "Cire d'abeille",
-        "type" : "literal",
-        "lang" : "fr",
-        "graphs" : [
-          "http://static.datafoodconsortium.org/data/productGlossary_Facet.rdf"
-        ]
-      }
-    ]
-  },
-  "dfc-f:Belgium" : {
-    "http://www.w3.org/1999/02/22-rdf-syntax-ns#type" : [
-      {
-        "value" : "http://www.w3.org/2004/02/skos/core#Concept",
-        "type" : "uri",
-        "graphs" : [
-          "http://static.datafoodconsortium.org/data/productGlossary_Facet.rdf"
-        ]
-      }
-    ],
-    "http://www.w3.org/2000/01/rdf-schema#isDefinedBy" : [
-      {
-        "value" : "https://www.wikidata.org/wiki/Q31",
-        "type" : "uri",
-        "graphs" : [
-          "http://static.datafoodconsortium.org/data/productGlossary_Facet.rdf"
-        ]
-      }
-    ],
-    "http://www.w3.org/2004/02/skos/core#broader" : [
-      {
-        "value" : "dfc-f:Europe",
-        "type" : "uri",
-        "graphs" : [
-          "http://static.datafoodconsortium.org/data/productGlossary_Facet.rdf"
-        ]
-      }
-    ],
-    "http://www.w3.org/2004/02/skos/core#inScheme" : [
-      {
-        "value" : "dfc-f:DFC_ProductGlossary_Facet",
-        "type" : "uri",
-        "graphs" : [
-          "http://static.datafoodconsortium.org/data/productGlossary_Facet.rdf"
-        ]
-      }
-    ],
-    "http://www.w3.org/2004/02/skos/core#prefLabel" : [
-      {
-        "value" : "Belgium",
-        "type" : "literal",
-        "lang" : "en",
-        "graphs" : [
-          "http://static.datafoodconsortium.org/data/productGlossary_Facet.rdf"
-        ]
-      },
-      {
-        "value" : "Belgique",
-        "type" : "literal",
-        "lang" : "fr",
-        "graphs" : [
-          "http://static.datafoodconsortium.org/data/productGlossary_Facet.rdf"
-        ]
-      }
-    ]
-  },
-  "dfc-f:BiodynamicLabel" : {
-    "http://www.w3.org/1999/02/22-rdf-syntax-ns#type" : [
-      {
-        "value" : "http://www.w3.org/2004/02/skos/core#Concept",
-        "type" : "uri",
-        "graphs" : [
-          "http://static.datafoodconsortium.org/data/productGlossary_Facet.rdf"
-        ]
-      }
-    ],
-    "http://www.w3.org/2004/02/skos/core#broader" : [
-      {
-        "value" : "dfc-f:Certification",
-        "type" : "uri",
-        "graphs" : [
-          "http://static.datafoodconsortium.org/data/productGlossary_Facet.rdf"
-        ]
-      }
-    ],
-    "http://www.w3.org/2004/02/skos/core#inScheme" : [
-      {
-        "value" : "dfc-f:DFC_ProductGlossary_Facet",
-        "type" : "uri",
-        "graphs" : [
-          "http://static.datafoodconsortium.org/data/productGlossary_Facet.rdf"
-        ]
-      }
-    ],
-    "http://www.w3.org/2004/02/skos/core#narrower" : [
-      {
-        "value" : "dfc-f:Demeter",
-        "type" : "uri",
-        "graphs" : [
-          "http://static.datafoodconsortium.org/data/productGlossary_Facet.rdf"
-        ]
-      }
-    ],
-    "http://www.w3.org/2004/02/skos/core#prefLabel" : [
-      {
-        "value" : "Biodynamic label",
-        "type" : "literal",
-        "lang" : "en",
-        "graphs" : [
-          "http://static.datafoodconsortium.org/data/productGlossary_Facet.rdf"
-        ]
-      },
-      {
-        "value" : "Label biodynamie",
-        "type" : "literal",
-        "lang" : "fr",
-        "graphs" : [
-          "http://static.datafoodconsortium.org/data/productGlossary_Facet.rdf"
-        ]
-      }
-    ]
-  },
-  "dfc-f:BleuBlancCoeur_FR" : {
-    "http://www.w3.org/1999/02/22-rdf-syntax-ns#type" : [
-      {
-        "value" : "http://www.w3.org/2004/02/skos/core#Concept",
-        "type" : "uri",
-        "graphs" : [
-          "http://static.datafoodconsortium.org/data/productGlossary_Facet.rdf"
-        ]
-      }
-    ],
-    "http://www.w3.org/2000/01/rdf-schema#isDefinedBy" : [
-      {
-        "value" : "gs1:PackagingMarkedLabelAccreditationCode-BLEU_BLANC_COEUR",
-        "type" : "uri",
-        "graphs" : [
-          "http://static.datafoodconsortium.org/data/productGlossary_Facet.rdf"
-        ]
-      }
-    ],
-    "http://www.w3.org/2004/02/skos/core#broader" : [
-      {
-        "value" : "dfc-f:EthicalLabel",
-        "type" : "uri",
-        "graphs" : [
-          "http://static.datafoodconsortium.org/data/productGlossary_Facet.rdf"
-        ]
-      }
-    ],
-    "http://www.w3.org/2004/02/skos/core#inScheme" : [
-      {
-        "value" : "dfc-f:DFC_ProductGlossary_Facet",
-        "type" : "uri",
-        "graphs" : [
-          "http://static.datafoodconsortium.org/data/productGlossary_Facet.rdf"
-        ]
-      }
-    ],
-    "http://www.w3.org/2004/02/skos/core#prefLabel" : [
-      {
-        "value" : "Bleu-Blanc-Coeur",
-        "type" : "literal",
-        "lang" : "en",
-        "graphs" : [
-          "http://static.datafoodconsortium.org/data/productGlossary_Facet.rdf"
-        ]
-      },
-      {
-        "value" : "Bleu-Blanc-Coeur",
-        "type" : "literal",
-        "lang" : "fr",
-        "graphs" : [
-          "http://static.datafoodconsortium.org/data/productGlossary_Facet.rdf"
-        ]
-      }
-    ]
-  },
-  "dfc-f:BourgogneFrancheComte" : {
-    "http://www.w3.org/1999/02/22-rdf-syntax-ns#type" : [
-      {
-        "value" : "http://www.w3.org/2004/02/skos/core#Concept",
-        "type" : "uri",
-        "graphs" : [
-          "http://static.datafoodconsortium.org/data/productGlossary_Facet.rdf"
-        ]
-      }
-    ],
-    "http://www.w3.org/2000/01/rdf-schema#isDefinedBy" : [
-      {
-        "value" : "https://www.wikidata.org/wiki/Q18578267",
-        "type" : "uri",
-        "graphs" : [
-          "http://static.datafoodconsortium.org/data/productGlossary_Facet.rdf"
-        ]
-      }
-    ],
-    "http://www.w3.org/2004/02/skos/core#altLabel" : [
-      {
-        "value" : "Burgundy-Franche-Comté",
-        "type" : "literal",
-        "lang" : "en",
-        "graphs" : [
-          "http://static.datafoodconsortium.org/data/productGlossary_Facet.rdf"
-        ]
-      }
-    ],
-    "http://www.w3.org/2004/02/skos/core#broader" : [
-      {
-        "value" : "dfc-f:France",
-        "type" : "uri",
-        "graphs" : [
-          "http://static.datafoodconsortium.org/data/productGlossary_Facet.rdf"
-        ]
-      }
-    ],
-    "http://www.w3.org/2004/02/skos/core#inScheme" : [
-      {
-        "value" : "dfc-f:DFC_ProductGlossary_Facet",
-        "type" : "uri",
-        "graphs" : [
-          "http://static.datafoodconsortium.org/data/productGlossary_Facet.rdf"
-        ]
-      }
-    ],
-    "http://www.w3.org/2004/02/skos/core#prefLabel" : [
-      {
-        "value" : "Bourgogne-Franche-Comté",
-        "type" : "literal",
-        "lang" : "en",
-        "graphs" : [
-          "http://static.datafoodconsortium.org/data/productGlossary_Facet.rdf"
-        ]
-      },
-      {
-        "value" : "Bourgogne-Franche-Comté",
-        "type" : "literal",
-        "lang" : "fr",
-        "graphs" : [
-          "http://static.datafoodconsortium.org/data/productGlossary_Facet.rdf"
-        ]
-      }
-    ]
-  },
-  "dfc-f:Brittany" : {
-    "http://www.w3.org/1999/02/22-rdf-syntax-ns#type" : [
-      {
-        "value" : "http://www.w3.org/2004/02/skos/core#Concept",
-        "type" : "uri",
-        "graphs" : [
-          "http://static.datafoodconsortium.org/data/productGlossary_Facet.rdf"
-        ]
-      }
-    ],
-    "http://www.w3.org/2000/01/rdf-schema#isDefinedBy" : [
-      {
-        "value" : "https://www.wikidata.org/wiki/Q12130",
-        "type" : "uri",
-        "graphs" : [
-          "http://static.datafoodconsortium.org/data/productGlossary_Facet.rdf"
-        ]
-      }
-    ],
-    "http://www.w3.org/2004/02/skos/core#broader" : [
-      {
-        "value" : "dfc-f:France",
-        "type" : "uri",
-        "graphs" : [
-          "http://static.datafoodconsortium.org/data/productGlossary_Facet.rdf"
-        ]
-      }
-    ],
-    "http://www.w3.org/2004/02/skos/core#inScheme" : [
-      {
-        "value" : "dfc-f:DFC_ProductGlossary_Facet",
-        "type" : "uri",
-        "graphs" : [
-          "http://static.datafoodconsortium.org/data/productGlossary_Facet.rdf"
-        ]
-      }
-    ],
-    "http://www.w3.org/2004/02/skos/core#prefLabel" : [
-      {
-        "value" : "Brittany",
-        "type" : "literal",
-        "lang" : "en",
-        "graphs" : [
-          "http://static.datafoodconsortium.org/data/productGlossary_Facet.rdf"
-        ]
-      },
-      {
-        "value" : "Bretagne",
-        "type" : "literal",
-        "lang" : "fr",
-        "graphs" : [
-          "http://static.datafoodconsortium.org/data/productGlossary_Facet.rdf"
-        ]
-      }
-    ]
-  },
-  "dfc-f:Bulb" : {
-    "http://www.w3.org/1999/02/22-rdf-syntax-ns#type" : [
-      {
-        "value" : "http://www.w3.org/2004/02/skos/core#Concept",
-        "type" : "uri",
-        "graphs" : [
-          "http://static.datafoodconsortium.org/data/productGlossary_Facet.rdf"
-        ]
-      },
-      {
-        "value" : "skos:Concept",
-        "type" : "uri",
-        "graphs" : [
-          "http://static.datafoodconsortium.org/data/productGlossary_Facet.rdf"
-        ]
-      }
-    ],
-    "http://www.w3.org/2004/02/skos/core#broader" : [
-      {
-        "value" : "dfc-f:PlantPartOrigin",
-        "type" : "uri",
-        "graphs" : [
-          "http://static.datafoodconsortium.org/data/productGlossary_Facet.rdf"
-        ]
-      }
-    ],
-    "http://www.w3.org/2004/02/skos/core#inScheme" : [
-      {
-        "value" : "dfc-f:DFC_ProductGlossary_Facet",
-        "type" : "uri",
-        "graphs" : [
-          "http://static.datafoodconsortium.org/data/productGlossary_Facet.rdf"
-        ]
-      }
-    ],
-    "http://www.w3.org/2004/02/skos/core#prefLabel" : [
-      {
-        "value" : "Bulb",
-        "type" : "literal",
-        "lang" : "en",
-        "graphs" : [
-          "http://static.datafoodconsortium.org/data/productGlossary_Facet.rdf"
-        ]
-      },
-      {
-        "value" : "Bulbe",
-        "type" : "literal",
-        "lang" : "fr",
-        "graphs" : [
-          "http://static.datafoodconsortium.org/data/productGlossary_Facet.rdf"
-        ]
-      }
-    ]
-  },
-  "dfc-f:Bull" : {
-    "http://www.w3.org/1999/02/22-rdf-syntax-ns#type" : [
-      {
-        "value" : "http://www.w3.org/2004/02/skos/core#Concept",
-        "type" : "uri",
-        "graphs" : [
-          "http://static.datafoodconsortium.org/data/productGlossary_Facet.rdf"
-        ]
-      },
-      {
-        "value" : "skos:Concept",
-        "type" : "uri",
-        "graphs" : [
-          "http://static.datafoodconsortium.org/data/productGlossary_Facet.rdf"
-        ]
-      }
-    ],
-    "http://www.w3.org/2004/02/skos/core#broader" : [
-      {
-        "value" : "dfc-f:AnimalPartOrigin",
-        "type" : "uri",
-        "graphs" : [
-          "http://static.datafoodconsortium.org/data/productGlossary_Facet.rdf"
-        ]
-      }
-    ],
-    "http://www.w3.org/2004/02/skos/core#inScheme" : [
-      {
-        "value" : "dfc-f:DFC_ProductGlossary_Facet",
-        "type" : "uri",
-        "graphs" : [
-          "http://static.datafoodconsortium.org/data/productGlossary_Facet.rdf"
-        ]
-      }
-    ],
-    "http://www.w3.org/2004/02/skos/core#narrower" : [
-      {
-        "value" : "dfc-f:BullBody",
-        "type" : "uri",
-        "graphs" : [
-          "http://static.datafoodconsortium.org/data/productGlossary_Facet.rdf"
-        ]
-      }
-    ],
-    "http://www.w3.org/2004/02/skos/core#prefLabel" : [
-      {
-        "value" : "Bull",
-        "type" : "literal",
-        "lang" : "en",
-        "graphs" : [
-          "http://static.datafoodconsortium.org/data/productGlossary_Facet.rdf"
-        ]
-      },
-      {
-        "value" : "Bœuf",
-        "type" : "literal",
-        "lang" : "fr",
-        "graphs" : [
-          "http://static.datafoodconsortium.org/data/productGlossary_Facet.rdf"
-        ]
-      }
-    ]
-  },
-  "dfc-f:BullBody" : {
-    "http://www.w3.org/1999/02/22-rdf-syntax-ns#type" : [
-      {
-        "value" : "http://www.w3.org/2004/02/skos/core#Concept",
-        "type" : "uri",
-        "graphs" : [
-          "http://static.datafoodconsortium.org/data/productGlossary_Facet.rdf"
-        ]
-      },
-      {
-        "value" : "skos:Concept",
-        "type" : "uri",
-        "graphs" : [
-          "http://static.datafoodconsortium.org/data/productGlossary_Facet.rdf"
-        ]
-      }
-    ],
-    "http://www.w3.org/2004/02/skos/core#broader" : [
-      {
-        "value" : "dfc-f:Bull",
-        "type" : "uri",
-        "graphs" : [
-          "http://static.datafoodconsortium.org/data/productGlossary_Facet.rdf"
-        ]
-      }
-    ],
-    "http://www.w3.org/2004/02/skos/core#inScheme" : [
-      {
-        "value" : "dfc-f:DFC_ProductGlossary_Facet",
-        "type" : "uri",
-        "graphs" : [
-          "http://static.datafoodconsortium.org/data/productGlossary_Facet.rdf"
-        ]
-      }
-    ],
-    "http://www.w3.org/2004/02/skos/core#prefLabel" : [
-      {
-        "value" : "Bull's body",
-        "type" : "literal",
-        "lang" : "en",
-        "graphs" : [
-          "http://static.datafoodconsortium.org/data/productGlossary_Facet.rdf"
-        ]
-      },
-      {
-        "value" : "Partie du boeuf",
-        "type" : "literal",
-        "lang" : "fr",
-        "graphs" : [
-          "http://static.datafoodconsortium.org/data/productGlossary_Facet.rdf"
-        ]
-      }
-    ]
-  },
-  "dfc-f:CentreValLoire" : {
-    "http://www.w3.org/1999/02/22-rdf-syntax-ns#type" : [
-      {
-        "value" : "http://www.w3.org/2004/02/skos/core#Concept",
-        "type" : "uri",
-        "graphs" : [
-          "http://static.datafoodconsortium.org/data/productGlossary_Facet.rdf"
-        ]
-      }
-    ],
-    "http://www.w3.org/2000/01/rdf-schema#isDefinedBy" : [
-      {
-        "value" : "https://www.wikidata.org/wiki/Q13947",
-        "type" : "uri",
-        "graphs" : [
-          "http://static.datafoodconsortium.org/data/productGlossary_Facet.rdf"
-        ]
-      }
-    ],
-    "http://www.w3.org/2004/02/skos/core#altLabel" : [
-      {
-        "value" : "Centre Loire Valley",
-        "type" : "literal",
-        "lang" : "en",
-        "graphs" : [
-          "http://static.datafoodconsortium.org/data/productGlossary_Facet.rdf"
-        ]
-      }
-    ],
-    "http://www.w3.org/2004/02/skos/core#broader" : [
-      {
-        "value" : "dfc-f:France",
-        "type" : "uri",
-        "graphs" : [
-          "http://static.datafoodconsortium.org/data/productGlossary_Facet.rdf"
-        ]
-      }
-    ],
-    "http://www.w3.org/2004/02/skos/core#inScheme" : [
-      {
-        "value" : "dfc-f:DFC_ProductGlossary_Facet",
-        "type" : "uri",
-        "graphs" : [
-          "http://static.datafoodconsortium.org/data/productGlossary_Facet.rdf"
-        ]
-      }
-    ],
-    "http://www.w3.org/2004/02/skos/core#prefLabel" : [
-      {
-        "value" : "Centre-Val de Loire",
-        "type" : "literal",
-        "lang" : "en",
-        "graphs" : [
-          "http://static.datafoodconsortium.org/data/productGlossary_Facet.rdf"
-        ]
-      },
-      {
-        "value" : "Centre-Val de Loire",
-        "type" : "literal",
-        "lang" : "fr",
-        "graphs" : [
-          "http://static.datafoodconsortium.org/data/productGlossary_Facet.rdf"
-        ]
-      }
-    ]
-  },
-  "dfc-f:Certification" : {
-    "http://purl.org/dc/terms/description" : [
-      {
-        "value" : "The certifications or labels obtained by the products. Example : AB, EU bio, DEMETER, Label Rouge...",
-        "type" : "literal",
-        "lang" : "en",
-        "graphs" : [
-          "http://static.datafoodconsortium.org/data/productGlossary_Facet.rdf"
-        ]
-      },
-      {
-        "value" : "Les certifications ou labels obtenus par les produits. Exemple : AB, EU bio, DEMETER, Label Rouge...",
-        "type" : "literal",
-        "lang" : "fr",
-        "graphs" : [
-          "http://static.datafoodconsortium.org/data/productGlossary_Facet.rdf"
-        ]
-      }
-    ],
-    "http://www.w3.org/1999/02/22-rdf-syntax-ns#type" : [
-      {
-        "value" : "http://www.w3.org/2004/02/skos/core#Concept",
-        "type" : "uri",
-        "graphs" : [
-          "http://static.datafoodconsortium.org/data/productGlossary_Facet.rdf"
-        ]
-      }
-    ],
-    "http://www.w3.org/2004/02/skos/core#inScheme" : [
-      {
-        "value" : "dfc-f:DFC_ProductGlossary_Facet",
-        "type" : "uri",
-        "graphs" : [
-          "http://static.datafoodconsortium.org/data/productGlossary_Facet.rdf"
-        ]
-      }
-    ],
-    "http://www.w3.org/2004/02/skos/core#narrower" : [
-      {
-        "value" : "dfc-f:BiodynamicLabel",
-        "type" : "uri",
-        "graphs" : [
-          "http://static.datafoodconsortium.org/data/productGlossary_Facet.rdf"
-        ]
-      },
-      {
-        "value" : "dfc-f:EthicalLabel",
-        "type" : "uri",
-        "graphs" : [
-          "http://static.datafoodconsortium.org/data/productGlossary_Facet.rdf"
-        ]
-      },
-      {
-        "value" : "dfc-f:LocalLabel",
-        "type" : "uri",
-        "graphs" : [
-          "http://static.datafoodconsortium.org/data/productGlossary_Facet.rdf"
-        ]
-      },
-      {
-        "value" : "dfc-f:MarketingLabel",
-        "type" : "uri",
-        "graphs" : [
-          "http://static.datafoodconsortium.org/data/productGlossary_Facet.rdf"
-        ]
-      },
-      {
-        "value" : "dfc-f:OrganicLabel",
-        "type" : "uri",
-        "graphs" : [
-          "http://static.datafoodconsortium.org/data/productGlossary_Facet.rdf"
-        ]
-      }
-    ],
-    "http://www.w3.org/2004/02/skos/core#prefLabel" : [
-      {
-        "value" : "Certification",
-        "type" : "literal",
-        "lang" : "en",
-        "graphs" : [
-          "http://static.datafoodconsortium.org/data/productGlossary_Facet.rdf"
-        ]
-      },
-      {
-        "value" : "Certification",
-        "type" : "literal",
-        "lang" : "fr",
-        "graphs" : [
-          "http://static.datafoodconsortium.org/data/productGlossary_Facet.rdf"
-        ]
-      }
-    ],
-    "http://www.w3.org/2004/02/skos/core#topConceptOf" : [
-      {
-        "value" : "dfc-f:DFC_ProductGlossary_Facet",
-        "type" : "uri",
-        "graphs" : [
-          "http://static.datafoodconsortium.org/data/productGlossary_Facet.rdf"
-        ]
-      }
-    ]
-  },
-  "dfc-f:Claim" : {
-    "http://purl.org/dc/terms/description" : [
-      {
-        "value" : "\"A nutrition claim states or suggests that a food has beneficial nutritional properties, such as “low fat”, “no added sugar” and “high in fibre”. A health claim is any statement on labels, advertising or other marketing products that health benefits can result from consuming a given food, for instance that a food can help reinforce the body’s natural defences or enhance learning ability.\" (source : European Food Safety Authority, https://www.efsa.europa.eu/fr/topics/topic/health-claims)",
-        "type" : "literal",
-        "lang" : "en",
-        "graphs" : [
-          "http://static.datafoodconsortium.org/data/productGlossary_Facet.rdf"
-        ]
-      },
-      {
-        "value" : "\"Les allégations nutritionnelles et de santé sont des mentions, images ou symboles valorisant les denrées alimentaires sur le plan nutritionnel ou de la santé. Ce sont par exemple les phrases du type « jus de fruit riche en vitamine C », « riche en calcium », « allégé en sucres », « bon pour le cœur », « le calcium est nécessaire à une ossature normale », etc.\" (source: Direction générale de la concurrence, de la consommation et de la répression des fraudes, https://www.economie.gouv.fr/dgccrf/Consommation/Etiquetage-des-produits/Allegations-nutrionnelles-et-de-sante)",
-        "type" : "literal",
-        "lang" : "fr",
-        "graphs" : [
-          "http://static.datafoodconsortium.org/data/productGlossary_Facet.rdf"
-        ]
-      }
-    ],
-    "http://www.w3.org/1999/02/22-rdf-syntax-ns#type" : [
-      {
-        "value" : "http://www.w3.org/2004/02/skos/core#Concept",
-        "type" : "uri",
-        "graphs" : [
-          "http://static.datafoodconsortium.org/data/productGlossary_Facet.rdf"
-        ]
-      }
-    ],
-    "http://www.w3.org/2004/02/skos/core#narrower" : [
-      {
-        "value" : "dfc-f:HealthClaim",
-        "type" : "uri",
-        "graphs" : [
-          "http://static.datafoodconsortium.org/data/productGlossary_Facet.rdf"
-        ]
-      },
-      {
-        "value" : "dfc-f:NutritionalClaim",
-        "type" : "uri",
-        "graphs" : [
-          "http://static.datafoodconsortium.org/data/productGlossary_Facet.rdf"
-        ]
-      }
-    ],
-    "http://www.w3.org/2004/02/skos/core#prefLabel" : [
-      {
-        "value" : "Nutrition and health claims",
-        "type" : "literal",
-        "lang" : "en",
-        "graphs" : [
-          "http://static.datafoodconsortium.org/data/productGlossary_Facet.rdf"
-        ]
-      },
-      {
-        "value" : "Allégations nutritionnelles et de santé",
-        "type" : "literal",
-        "lang" : "fr",
-        "graphs" : [
-          "http://static.datafoodconsortium.org/data/productGlossary_Facet.rdf"
-        ]
-      }
-    ],
-    "http://www.w3.org/2004/02/skos/core#topConceptOf" : [
-      {
-        "value" : "dfc-f:DFC_ProductGlossary_Facet",
-        "type" : "uri",
-        "graphs" : [
-          "http://static.datafoodconsortium.org/data/productGlossary_Facet.rdf"
-        ]
-      }
-    ]
-  },
-  "dfc-f:ContainsNutrientOrSubstance" : {
-    "http://purl.org/dc/terms/description" : [
-      {
-        "value" : "\"A claim that a food contains a nutrient or another substance, for which specific conditions are not laid down in this Regulation, or any claim likely to have the same meaning for the consumer, may only be made where the product complies with all the applicable provisions of this Regulation, and in particular Article 5. For vitamins and minerals the conditions of the claim 'source of' shall apply.\" (source: Annex of Regulation (EC) No 1924/2006)",
-        "type" : "literal",
-        "lang" : "en",
-        "graphs" : [
-          "http://static.datafoodconsortium.org/data/productGlossary_Facet.rdf"
-        ]
-      },
-      {
-        "value" : "\"Une allégation selon laquelle une denrée alimentaire contient un nutriment ou une autre substance pour lequel ou laquelle le présent règlement ne fixe pas de conditions particulières, ou toute autre allégation susceptible d'avoir le même sens pour le consommateur, ne peut être faite que si le produit respecte toutes les dispositions applicables du présent règlement, et notamment l'article 5. Pour les vitamines et les minéraux, les conditions prévues pour l'allégation «source de» s'appliquent.\" (source: Annex of Regulation (EC) No 1924/2006)",
-        "type" : "literal",
-        "lang" : "fr",
-        "graphs" : [
-          "http://static.datafoodconsortium.org/data/productGlossary_Facet.rdf"
-        ]
-      }
-    ],
-    "http://www.w3.org/1999/02/22-rdf-syntax-ns#type" : [
-      {
-        "value" : "http://www.w3.org/2004/02/skos/core#Concept",
-        "type" : "uri",
-        "graphs" : [
-          "http://static.datafoodconsortium.org/data/productGlossary_Facet.rdf"
-        ]
-      }
-    ],
-    "http://www.w3.org/2004/02/skos/core#broader" : [
-      {
-        "value" : "dfc-f:NutritionalClaim",
-        "type" : "uri",
-        "graphs" : [
-          "http://static.datafoodconsortium.org/data/productGlossary_Facet.rdf"
-        ]
-      }
-    ],
-    "http://www.w3.org/2004/02/skos/core#inScheme" : [
-      {
-        "value" : "dfc-f:DFC_ProductGlossary_Facet",
-        "type" : "uri",
-        "graphs" : [
-          "http://static.datafoodconsortium.org/data/productGlossary_Facet.rdf"
-        ]
-      }
-    ],
-    "http://www.w3.org/2004/02/skos/core#prefLabel" : [
-      {
-        "value" : "Contains nutrient or other substance",
-        "type" : "literal",
-        "lang" : "en",
-        "graphs" : [
-          "http://static.datafoodconsortium.org/data/productGlossary_Facet.rdf"
-        ]
-      },
-      {
-        "value" : "Contient nutriment ou autre substance",
-        "type" : "literal",
-        "lang" : "fr",
-        "graphs" : [
-          "http://static.datafoodconsortium.org/data/productGlossary_Facet.rdf"
-        ]
-      }
-    ]
-  },
-  "dfc-f:Corsica" : {
-    "http://www.w3.org/1999/02/22-rdf-syntax-ns#type" : [
-      {
-        "value" : "http://www.w3.org/2004/02/skos/core#Concept",
-        "type" : "uri",
-        "graphs" : [
-          "http://static.datafoodconsortium.org/data/productGlossary_Facet.rdf"
-        ]
-      }
-    ],
-    "http://www.w3.org/2000/01/rdf-schema#isDefinedBy" : [
-      {
-        "value" : "https://www.wikidata.org/wiki/Q14112",
-        "type" : "uri",
-        "graphs" : [
-          "http://static.datafoodconsortium.org/data/productGlossary_Facet.rdf"
-        ]
-      }
-    ],
-    "http://www.w3.org/2004/02/skos/core#broader" : [
-      {
-        "value" : "dfc-f:France",
-        "type" : "uri",
-        "graphs" : [
-          "http://static.datafoodconsortium.org/data/productGlossary_Facet.rdf"
-        ]
-      }
-    ],
-    "http://www.w3.org/2004/02/skos/core#inScheme" : [
-      {
-        "value" : "dfc-f:DFC_ProductGlossary_Facet",
-        "type" : "uri",
-        "graphs" : [
-          "http://static.datafoodconsortium.org/data/productGlossary_Facet.rdf"
-        ]
-      }
-    ],
-    "http://www.w3.org/2004/02/skos/core#prefLabel" : [
-      {
-        "value" : "Corsica",
-        "type" : "literal",
-        "lang" : "en",
-        "graphs" : [
-          "http://static.datafoodconsortium.org/data/productGlossary_Facet.rdf"
-        ]
-      },
-      {
-        "value" : "Corse",
-        "type" : "literal",
-        "lang" : "fr",
-        "graphs" : [
-          "http://static.datafoodconsortium.org/data/productGlossary_Facet.rdf"
-        ]
-      }
-    ]
-  },
-  "dfc-f:Cow" : {
-    "http://www.w3.org/1999/02/22-rdf-syntax-ns#type" : [
-      {
-        "value" : "http://www.w3.org/2004/02/skos/core#Concept",
-        "type" : "uri",
-        "graphs" : [
-          "http://static.datafoodconsortium.org/data/productGlossary_Facet.rdf"
-        ]
-      },
-      {
-        "value" : "skos:Concept",
-        "type" : "uri",
-        "graphs" : [
-          "http://static.datafoodconsortium.org/data/productGlossary_Facet.rdf"
-        ]
-      }
-    ],
-    "http://www.w3.org/2004/02/skos/core#broader" : [
-      {
-        "value" : "dfc-f:AnimalPartOrigin",
-        "type" : "uri",
-        "graphs" : [
-          "http://static.datafoodconsortium.org/data/productGlossary_Facet.rdf"
-        ]
-      }
-    ],
-    "http://www.w3.org/2004/02/skos/core#inScheme" : [
-      {
-        "value" : "dfc-f:DFC_ProductGlossary_Facet",
-        "type" : "uri",
-        "graphs" : [
-          "http://static.datafoodconsortium.org/data/productGlossary_Facet.rdf"
-        ]
-      }
-    ],
-    "http://www.w3.org/2004/02/skos/core#narrower" : [
-      {
-        "value" : "dfc-f:CowBody",
-        "type" : "uri",
-        "graphs" : [
-          "http://static.datafoodconsortium.org/data/productGlossary_Facet.rdf"
-        ]
-      },
-      {
-        "value" : "dfc-f:CowMilk",
-        "type" : "uri",
-        "graphs" : [
-          "http://static.datafoodconsortium.org/data/productGlossary_Facet.rdf"
-        ]
-      }
-    ],
-    "http://www.w3.org/2004/02/skos/core#prefLabel" : [
-      {
-        "value" : "Cow",
-        "type" : "literal",
-        "lang" : "en",
-        "graphs" : [
-          "http://static.datafoodconsortium.org/data/productGlossary_Facet.rdf"
-        ]
-      },
-      {
-        "value" : "Vache",
-        "type" : "literal",
-        "lang" : "fr",
-        "graphs" : [
-          "http://static.datafoodconsortium.org/data/productGlossary_Facet.rdf"
-        ]
-      }
-    ]
-  },
-  "dfc-f:CowBody" : {
-    "http://www.w3.org/1999/02/22-rdf-syntax-ns#type" : [
-      {
-        "value" : "http://www.w3.org/2004/02/skos/core#Concept",
-        "type" : "uri",
-        "graphs" : [
-          "http://static.datafoodconsortium.org/data/productGlossary_Facet.rdf"
-        ]
-      },
-      {
-        "value" : "skos:Concept",
-        "type" : "uri",
-        "graphs" : [
-          "http://static.datafoodconsortium.org/data/productGlossary_Facet.rdf"
-        ]
-      }
-    ],
-    "http://www.w3.org/2004/02/skos/core#broader" : [
-      {
-        "value" : "dfc-f:Cow",
-        "type" : "uri",
-        "graphs" : [
-          "http://static.datafoodconsortium.org/data/productGlossary_Facet.rdf"
-        ]
-      }
-    ],
-    "http://www.w3.org/2004/02/skos/core#inScheme" : [
-      {
-        "value" : "dfc-f:DFC_ProductGlossary_Facet",
-        "type" : "uri",
-        "graphs" : [
-          "http://static.datafoodconsortium.org/data/productGlossary_Facet.rdf"
-        ]
-      }
-    ],
-    "http://www.w3.org/2004/02/skos/core#prefLabel" : [
-      {
-        "value" : "Cow's body",
-        "type" : "literal",
-        "lang" : "en",
-        "graphs" : [
-          "http://static.datafoodconsortium.org/data/productGlossary_Facet.rdf"
-        ]
-      },
-      {
-        "value" : "Partie de vache",
-        "type" : "literal",
-        "lang" : "fr",
-        "graphs" : [
-          "http://static.datafoodconsortium.org/data/productGlossary_Facet.rdf"
-        ]
-      }
-    ]
-  },
-  "dfc-f:CowMilk" : {
-    "http://www.w3.org/1999/02/22-rdf-syntax-ns#type" : [
-      {
-        "value" : "http://www.w3.org/2004/02/skos/core#Concept",
-        "type" : "uri",
-        "graphs" : [
-          "http://static.datafoodconsortium.org/data/productGlossary_Facet.rdf"
-        ]
-      },
-      {
-        "value" : "skos:Concept",
-        "type" : "uri",
-        "graphs" : [
-          "http://static.datafoodconsortium.org/data/productGlossary_Facet.rdf"
-        ]
-      }
-    ],
-    "http://www.w3.org/2004/02/skos/core#broader" : [
-      {
-        "value" : "dfc-f:Cow",
-        "type" : "uri",
-        "graphs" : [
-          "http://static.datafoodconsortium.org/data/productGlossary_Facet.rdf"
-        ]
-      }
-    ],
-    "http://www.w3.org/2004/02/skos/core#inScheme" : [
-      {
-        "value" : "dfc-f:DFC_ProductGlossary_Facet",
-        "type" : "uri",
-        "graphs" : [
-          "http://static.datafoodconsortium.org/data/productGlossary_Facet.rdf"
-        ]
-      }
-    ],
-    "http://www.w3.org/2004/02/skos/core#prefLabel" : [
-      {
-        "value" : "Cow milk",
-        "type" : "literal",
-        "lang" : "en",
-        "graphs" : [
-          "http://static.datafoodconsortium.org/data/productGlossary_Facet.rdf"
-        ]
-      },
-      {
-        "value" : "Lait de vache",
-        "type" : "literal",
-        "lang" : "fr",
-        "graphs" : [
-          "http://static.datafoodconsortium.org/data/productGlossary_Facet.rdf"
-        ]
-      }
-    ]
-  },
-  "dfc-f:DFC_ProductGlossary_Facet" : {
-    "http://www.w3.org/1999/02/22-rdf-syntax-ns#type" : [
-      {
-        "value" : "http://www.w3.org/2004/02/skos/core#ConceptScheme",
-        "type" : "uri",
-        "graphs" : [
-          "http://static.datafoodconsortium.org/data/productGlossary_Facet.rdf"
-        ]
-      }
-    ],
-    "http://www.w3.org/2004/02/skos/core#hasTopConcept" : [
-      {
-        "value" : "dfc-f:Certification",
-        "type" : "uri",
-        "graphs" : [
-          "http://static.datafoodconsortium.org/data/productGlossary_Facet.rdf"
-        ]
-      },
-      {
-        "value" : "dfc-f:Claim",
-        "type" : "uri",
-        "graphs" : [
-          "http://static.datafoodconsortium.org/data/productGlossary_Facet.rdf"
-        ]
-      },
-      {
-        "value" : "dfc-f:NatureOrigin",
-        "type" : "uri",
-        "graphs" : [
-          "http://static.datafoodconsortium.org/data/productGlossary_Facet.rdf"
-        ]
-      },
-      {
-        "value" : "dfc-f:PartOrigin",
-        "type" : "uri",
-        "graphs" : [
-          "http://static.datafoodconsortium.org/data/productGlossary_Facet.rdf"
-        ]
-      },
-      {
-        "value" : "dfc-f:TerritorialOrigin",
-        "type" : "uri",
-        "graphs" : [
-          "http://static.datafoodconsortium.org/data/productGlossary_Facet.rdf"
-        ]
-      }
-    ],
-    "http://www.w3.org/2004/02/skos/core#prefLabel" : [
-      {
-        "value" : "Product glossary facets",
-        "type" : "literal",
-        "lang" : "en",
-        "graphs" : [
-          "http://static.datafoodconsortium.org/data/productGlossary_Facet.rdf"
-        ]
-      },
-      {
-        "value" : "Glossaire des facettes de produit",
-        "type" : "literal",
-        "lang" : "fr",
-        "graphs" : [
-          "http://static.datafoodconsortium.org/data/productGlossary_Facet.rdf"
-        ]
-      }
-    ]
-  },
-  "dfc-f:Demeter" : {
-    "http://www.w3.org/1999/02/22-rdf-syntax-ns#type" : [
-      {
-        "value" : "http://www.w3.org/2004/02/skos/core#Concept",
-        "type" : "uri",
-        "graphs" : [
-          "http://static.datafoodconsortium.org/data/productGlossary_Facet.rdf"
-        ]
-      }
-    ],
-    "http://www.w3.org/2000/01/rdf-schema#isDefinedBy" : [
-      {
-        "value" : "gs1:PackagingMarkedLabelAccreditationCode-DEMETER_LABEL",
-        "type" : "uri",
-        "graphs" : [
-          "http://static.datafoodconsortium.org/data/productGlossary_Facet.rdf"
-        ]
-      }
-    ],
-    "http://www.w3.org/2004/02/skos/core#broader" : [
-      {
-        "value" : "dfc-f:BiodynamicLabel",
-        "type" : "uri",
-        "graphs" : [
-          "http://static.datafoodconsortium.org/data/productGlossary_Facet.rdf"
-        ]
-      }
-    ],
-    "http://www.w3.org/2004/02/skos/core#inScheme" : [
-      {
-        "value" : "dfc-f:DFC_ProductGlossary_Facet",
-        "type" : "uri",
-        "graphs" : [
-          "http://static.datafoodconsortium.org/data/productGlossary_Facet.rdf"
-        ]
-      }
-    ],
-    "http://www.w3.org/2004/02/skos/core#prefLabel" : [
-      {
-        "value" : "Demeter",
-        "type" : "literal",
-        "lang" : "en",
-        "graphs" : [
-          "http://static.datafoodconsortium.org/data/productGlossary_Facet.rdf"
-        ]
-      },
-      {
-        "value" : "Demeter",
-        "type" : "literal",
-        "lang" : "fr",
-        "graphs" : [
-          "http://static.datafoodconsortium.org/data/productGlossary_Facet.rdf"
-        ]
-      }
-    ]
-  },
-  "dfc-f:EnergyFree" : {
-    "http://purl.org/dc/terms/description" : [
-      {
-        "value" : "\"A claim that a food is energy-free, and any claim likely to have the same meaning for the consumer, may only be made where the product does not contain more than 4 kcal (17 kJ)/100 ml. For table-top sweeteners the limit of 0,4 kcal (1,7 kJ)/portion, with equivalent sweetening properties to 6 g of sucrose (approximately 1 teaspoon of sucrose), applies.\" (source: Annex of Regulation (EC) No 1924/2006)",
-        "type" : "literal",
-        "lang" : "en",
-        "graphs" : [
-          "http://static.datafoodconsortium.org/data/productGlossary_Facet.rdf"
-        ]
-      },
-      {
-        "value" : "\"Une allégation selon laquelle une denrée alimentaire n'a pas d'apport énergétique, ou toute autre allégation susceptible d'avoir le même sens pour le consommateur, ne peut être faite que si le produit contient au maximum 4 kcal (17 kJ)/100 ml. Dans le cas des édulcorants de table, la limite de 0,4 kcal (1,7 kJ)/portion, ayant des propriétés édulcorantes équivalentes à 6 g de saccharose (approximativement 1 petite cuillérée de saccharose), s'applique.\" (source: Annex of Regulation (EC) No 1924/2006)",
-        "type" : "literal",
-        "lang" : "fr",
-        "graphs" : [
-          "http://static.datafoodconsortium.org/data/productGlossary_Facet.rdf"
-        ]
-      }
-    ],
-    "http://www.w3.org/1999/02/22-rdf-syntax-ns#type" : [
-      {
-        "value" : "http://www.w3.org/2004/02/skos/core#Concept",
-        "type" : "uri",
-        "graphs" : [
-          "http://static.datafoodconsortium.org/data/productGlossary_Facet.rdf"
-        ]
-      }
-    ],
-    "http://www.w3.org/2004/02/skos/core#broader" : [
-      {
-        "value" : "dfc-f:NutritionalClaim",
-        "type" : "uri",
-        "graphs" : [
-          "http://static.datafoodconsortium.org/data/productGlossary_Facet.rdf"
-        ]
-      }
-    ],
-    "http://www.w3.org/2004/02/skos/core#inScheme" : [
-      {
-        "value" : "dfc-f:DFC_ProductGlossary_Facet",
-        "type" : "uri",
-        "graphs" : [
-          "http://static.datafoodconsortium.org/data/productGlossary_Facet.rdf"
-        ]
-      }
-    ],
-    "http://www.w3.org/2004/02/skos/core#prefLabel" : [
-      {
-        "value" : "Energy free",
-        "type" : "literal",
-        "lang" : "en",
-        "graphs" : [
-          "http://static.datafoodconsortium.org/data/productGlossary_Facet.rdf"
-        ]
-      },
-      {
-        "value" : "Sans apport énergétique",
-        "type" : "literal",
-        "lang" : "fr",
-        "graphs" : [
-          "http://static.datafoodconsortium.org/data/productGlossary_Facet.rdf"
-        ]
-      }
-    ]
-  },
-  "dfc-f:EnergyReduced" : {
-    "http://purl.org/dc/terms/description" : [
-      {
-        "value" : "\"A claim that a food is energy-reduced, and any claim likely to have the same meaning for the consumer, may only be made where the energy value is reduced by at least 30%, with an indication of the characteristic(s) which make(s) the food reduced in its total energy value.\" (source: Annex of Regulation (EC) No 1924/2006)",
-        "type" : "literal",
-        "lang" : "en",
-        "graphs" : [
-          "http://static.datafoodconsortium.org/data/productGlossary_Facet.rdf"
-        ]
-      },
-      {
-        "value" : "\"Une allégation selon laquelle une denrée alimentaire a une valeur énergétique réduite, ou toute autre allégation susceptible d'avoir le même sens pour le consommateur, ne peut être faite que si la valeur énergétique est réduite d'au moins 30 %, en indiquant la ou les caractéristiques entraînant la réduction de la valeur énergétique totale de la denrée alimentaire.\" (source: Annex of Regulation (EC) No 1924/2006)",
-        "type" : "literal",
-        "lang" : "fr",
-        "graphs" : [
-          "http://static.datafoodconsortium.org/data/productGlossary_Facet.rdf"
-        ]
-      }
-    ],
-    "http://www.w3.org/1999/02/22-rdf-syntax-ns#type" : [
-      {
-        "value" : "http://www.w3.org/2004/02/skos/core#Concept",
-        "type" : "uri",
-        "graphs" : [
-          "http://static.datafoodconsortium.org/data/productGlossary_Facet.rdf"
-        ]
-      }
-    ],
-    "http://www.w3.org/2004/02/skos/core#broader" : [
-      {
-        "value" : "dfc-f:NutritionalClaim",
-        "type" : "uri",
-        "graphs" : [
-          "http://static.datafoodconsortium.org/data/productGlossary_Facet.rdf"
-        ]
-      }
-    ],
-    "http://www.w3.org/2004/02/skos/core#inScheme" : [
-      {
-        "value" : "dfc-f:DFC_ProductGlossary_Facet",
-        "type" : "uri",
-        "graphs" : [
-          "http://static.datafoodconsortium.org/data/productGlossary_Facet.rdf"
-        ]
-      }
-    ],
-    "http://www.w3.org/2004/02/skos/core#prefLabel" : [
-      {
-        "value" : "Energy reduced",
-        "type" : "literal",
-        "lang" : "en",
-        "graphs" : [
-          "http://static.datafoodconsortium.org/data/productGlossary_Facet.rdf"
-        ]
-      },
-      {
-        "value" : "Valeur énergétique réduite",
-        "type" : "literal",
-        "lang" : "fr",
-        "graphs" : [
-          "http://static.datafoodconsortium.org/data/productGlossary_Facet.rdf"
-        ]
-      }
-    ]
-  },
-  "dfc-f:England" : {
-    "http://www.w3.org/1999/02/22-rdf-syntax-ns#type" : [
-      {
-        "value" : "http://www.w3.org/2004/02/skos/core#Concept",
-        "type" : "uri",
-        "graphs" : [
-          "http://static.datafoodconsortium.org/data/productGlossary_Facet.rdf"
-        ]
-      }
-    ],
-    "http://www.w3.org/2000/01/rdf-schema#isDefinedBy" : [
-      {
-        "value" : "https://www.wikidata.org/wiki/Q21",
-        "type" : "uri",
-        "graphs" : [
-          "http://static.datafoodconsortium.org/data/productGlossary_Facet.rdf"
-        ]
-      }
-    ],
-    "http://www.w3.org/2004/02/skos/core#broader" : [
-      {
-        "value" : "dfc-f:UnitedKingdom",
-        "type" : "uri",
-        "graphs" : [
-          "http://static.datafoodconsortium.org/data/productGlossary_Facet.rdf"
-        ]
-      }
-    ],
-    "http://www.w3.org/2004/02/skos/core#inScheme" : [
-      {
-        "value" : "dfc-f:DFC_ProductGlossary_Facet",
-        "type" : "uri",
-        "graphs" : [
-          "http://static.datafoodconsortium.org/data/productGlossary_Facet.rdf"
-        ]
-      }
-    ],
-    "http://www.w3.org/2004/02/skos/core#prefLabel" : [
-      {
-        "value" : "England",
-        "type" : "literal",
-        "lang" : "en",
-        "graphs" : [
-          "http://static.datafoodconsortium.org/data/productGlossary_Facet.rdf"
-        ]
-      },
-      {
-        "value" : "Angleterre",
-        "type" : "literal",
-        "lang" : "fr",
-        "graphs" : [
-          "http://static.datafoodconsortium.org/data/productGlossary_Facet.rdf"
-        ]
-      }
-    ]
-  },
-  "dfc-f:EthicalLabel" : {
-    "http://www.w3.org/1999/02/22-rdf-syntax-ns#type" : [
-      {
-        "value" : "http://www.w3.org/2004/02/skos/core#Concept",
-        "type" : "uri",
-        "graphs" : [
-          "http://static.datafoodconsortium.org/data/productGlossary_Facet.rdf"
-        ]
-      }
-    ],
-    "http://www.w3.org/2004/02/skos/core#broader" : [
-      {
-        "value" : "dfc-f:Certification",
-        "type" : "uri",
-        "graphs" : [
-          "http://static.datafoodconsortium.org/data/productGlossary_Facet.rdf"
-        ]
-      }
-    ],
-    "http://www.w3.org/2004/02/skos/core#inScheme" : [
-      {
-        "value" : "dfc-f:DFC_ProductGlossary_Facet",
-        "type" : "uri",
-        "graphs" : [
-          "http://static.datafoodconsortium.org/data/productGlossary_Facet.rdf"
-        ]
-      }
-    ],
-    "http://www.w3.org/2004/02/skos/core#narrower" : [
-      {
-        "value" : "dfc-f:BleuBlancCoeur_FR",
-        "type" : "uri",
-        "graphs" : [
-          "http://static.datafoodconsortium.org/data/productGlossary_Facet.rdf"
-        ]
-      },
-      {
-        "value" : "dfc-f:FSC",
-        "type" : "uri",
-        "graphs" : [
-          "http://static.datafoodconsortium.org/data/productGlossary_Facet.rdf"
-        ]
-      },
-      {
-        "value" : "dfc-f:FairTradeMaxHaavelar",
-        "type" : "uri",
-        "graphs" : [
-          "http://static.datafoodconsortium.org/data/productGlossary_Facet.rdf"
-        ]
-      },
-      {
-        "value" : "dfc-f:HEV",
-        "type" : "uri",
-        "graphs" : [
-          "http://static.datafoodconsortium.org/data/productGlossary_Facet.rdf"
-        ]
-      },
-      {
-        "value" : "dfc-f:MSC",
-        "type" : "uri",
-        "graphs" : [
-          "http://static.datafoodconsortium.org/data/productGlossary_Facet.rdf"
-        ]
-      },
-      {
-        "value" : "dfc-f:Milk-fed",
-        "type" : "uri",
-        "graphs" : [
-          "http://static.datafoodconsortium.org/data/productGlossary_Facet.rdf"
-        ]
-      },
-      {
-        "value" : "dfc-f:RainforestAlliance",
-        "type" : "uri",
-        "graphs" : [
-          "http://static.datafoodconsortium.org/data/productGlossary_Facet.rdf"
-        ]
-      },
-      {
-        "value" : "dfc-f:RedLabel_FR",
-        "type" : "uri",
-        "graphs" : [
-          "http://static.datafoodconsortium.org/data/productGlossary_Facet.rdf"
-        ]
-      }
-    ],
-    "http://www.w3.org/2004/02/skos/core#prefLabel" : [
-      {
-        "value" : "Ethical label",
-        "type" : "literal",
-        "lang" : "en",
-        "graphs" : [
-          "http://static.datafoodconsortium.org/data/productGlossary_Facet.rdf"
-        ]
-      },
-      {
-        "value" : "Label éthique",
-        "type" : "literal",
-        "lang" : "fr",
-        "graphs" : [
-          "http://static.datafoodconsortium.org/data/productGlossary_Facet.rdf"
-        ]
-      }
-    ]
-  },
-  "dfc-f:Europe" : {
-    "http://www.w3.org/1999/02/22-rdf-syntax-ns#type" : [
-      {
-        "value" : "http://www.w3.org/2004/02/skos/core#Concept",
-        "type" : "uri",
-        "graphs" : [
-          "http://static.datafoodconsortium.org/data/productGlossary_Facet.rdf"
-        ]
-      }
-    ],
-    "http://www.w3.org/2000/01/rdf-schema#isDefinedBy" : [
-      {
-        "value" : "https://www.wikidata.org/wiki/Q46",
-        "type" : "uri",
-        "graphs" : [
-          "http://static.datafoodconsortium.org/data/productGlossary_Facet.rdf"
-        ]
-      }
-    ],
-    "http://www.w3.org/2004/02/skos/core#broader" : [
-      {
-        "value" : "dfc-f:TerritorialOrigin",
-        "type" : "uri",
-        "graphs" : [
-          "http://static.datafoodconsortium.org/data/productGlossary_Facet.rdf"
-        ]
-      }
-    ],
-    "http://www.w3.org/2004/02/skos/core#inScheme" : [
-      {
-        "value" : "dfc-f:DFC_ProductGlossary_Facet",
-        "type" : "uri",
-        "graphs" : [
-          "http://static.datafoodconsortium.org/data/productGlossary_Facet.rdf"
-        ]
-      }
-    ],
-    "http://www.w3.org/2004/02/skos/core#narrower" : [
-      {
-        "value" : "dfc-f:Belgium",
-        "type" : "uri",
-        "graphs" : [
-          "http://static.datafoodconsortium.org/data/productGlossary_Facet.rdf"
-        ]
-      },
-      {
-        "value" : "dfc-f:France",
-        "type" : "uri",
-        "graphs" : [
-          "http://static.datafoodconsortium.org/data/productGlossary_Facet.rdf"
-        ]
-      },
-      {
-        "value" : "dfc-f:Germany",
-        "type" : "uri",
-        "graphs" : [
-          "http://static.datafoodconsortium.org/data/productGlossary_Facet.rdf"
-        ]
-      },
-      {
-        "value" : "dfc-f:Ireland",
-        "type" : "uri",
-        "graphs" : [
-          "http://static.datafoodconsortium.org/data/productGlossary_Facet.rdf"
-        ]
-      },
-      {
-        "value" : "dfc-f:Italy",
-        "type" : "uri",
-        "graphs" : [
-          "http://static.datafoodconsortium.org/data/productGlossary_Facet.rdf"
-        ]
-      },
-      {
-        "value" : "dfc-f:Netherlands",
-        "type" : "uri",
-        "graphs" : [
-          "http://static.datafoodconsortium.org/data/productGlossary_Facet.rdf"
-        ]
-      },
-      {
-        "value" : "dfc-f:Portugal",
-        "type" : "uri",
-        "graphs" : [
-          "http://static.datafoodconsortium.org/data/productGlossary_Facet.rdf"
-        ]
-      },
-      {
-        "value" : "dfc-f:Spain",
-        "type" : "uri",
-        "graphs" : [
-          "http://static.datafoodconsortium.org/data/productGlossary_Facet.rdf"
-        ]
-      },
-      {
-        "value" : "dfc-f:Switzerland",
-        "type" : "uri",
-        "graphs" : [
-          "http://static.datafoodconsortium.org/data/productGlossary_Facet.rdf"
-        ]
-      },
-      {
-        "value" : "dfc-f:UnitedKingdom",
-        "type" : "uri",
-        "graphs" : [
-          "http://static.datafoodconsortium.org/data/productGlossary_Facet.rdf"
-        ]
-      }
-    ],
-    "http://www.w3.org/2004/02/skos/core#prefLabel" : [
-      {
-        "value" : "Europe",
-        "type" : "literal",
-        "lang" : "en",
-        "graphs" : [
-          "http://static.datafoodconsortium.org/data/productGlossary_Facet.rdf"
-        ]
-      },
-      {
-        "value" : "Europe",
-        "type" : "literal",
-        "lang" : "fr",
-        "graphs" : [
-          "http://static.datafoodconsortium.org/data/productGlossary_Facet.rdf"
-        ]
-      }
-    ]
-  },
-  "dfc-f:Ewe" : {
-    "http://www.w3.org/1999/02/22-rdf-syntax-ns#type" : [
-      {
-        "value" : "http://www.w3.org/2004/02/skos/core#Concept",
-        "type" : "uri",
-        "graphs" : [
-          "http://static.datafoodconsortium.org/data/productGlossary_Facet.rdf"
-        ]
-      },
-      {
-        "value" : "skos:Concept",
-        "type" : "uri",
-        "graphs" : [
-          "http://static.datafoodconsortium.org/data/productGlossary_Facet.rdf"
-        ]
-      }
-    ],
-    "http://www.w3.org/2004/02/skos/core#broader" : [
-      {
-        "value" : "dfc-f:AnimalPartOrigin",
-        "type" : "uri",
-        "graphs" : [
-          "http://static.datafoodconsortium.org/data/productGlossary_Facet.rdf"
-        ]
-      }
-    ],
-    "http://www.w3.org/2004/02/skos/core#inScheme" : [
-      {
-        "value" : "dfc-f:DFC_ProductGlossary_Facet",
-        "type" : "uri",
-        "graphs" : [
-          "http://static.datafoodconsortium.org/data/productGlossary_Facet.rdf"
-        ]
-      }
-    ],
-    "http://www.w3.org/2004/02/skos/core#narrower" : [
-      {
-        "value" : "dfc-f:EweBody",
-        "type" : "uri",
-        "graphs" : [
-          "http://static.datafoodconsortium.org/data/productGlossary_Facet.rdf"
-        ]
-      },
-      {
-        "value" : "dfc-f:EweMilk",
-        "type" : "uri",
-        "graphs" : [
-          "http://static.datafoodconsortium.org/data/productGlossary_Facet.rdf"
-        ]
-      }
-    ],
-    "http://www.w3.org/2004/02/skos/core#prefLabel" : [
-      {
-        "value" : "Ewe",
-        "type" : "literal",
-        "lang" : "en",
-        "graphs" : [
-          "http://static.datafoodconsortium.org/data/productGlossary_Facet.rdf"
-        ]
-      },
-      {
-        "value" : "Brebis",
-        "type" : "literal",
-        "lang" : "fr",
-        "graphs" : [
-          "http://static.datafoodconsortium.org/data/productGlossary_Facet.rdf"
-        ]
-      }
-    ]
-  },
-  "dfc-f:EweBody" : {
-    "http://www.w3.org/1999/02/22-rdf-syntax-ns#type" : [
-      {
-        "value" : "http://www.w3.org/2004/02/skos/core#Concept",
-        "type" : "uri",
-        "graphs" : [
-          "http://static.datafoodconsortium.org/data/productGlossary_Facet.rdf"
-        ]
-      },
-      {
-        "value" : "skos:Concept",
-        "type" : "uri",
-        "graphs" : [
-          "http://static.datafoodconsortium.org/data/productGlossary_Facet.rdf"
-        ]
-      }
-    ],
-    "http://www.w3.org/2004/02/skos/core#broader" : [
-      {
-        "value" : "dfc-f:Ewe",
-        "type" : "uri",
-        "graphs" : [
-          "http://static.datafoodconsortium.org/data/productGlossary_Facet.rdf"
-        ]
-      }
-    ],
-    "http://www.w3.org/2004/02/skos/core#inScheme" : [
-      {
-        "value" : "dfc-f:DFC_ProductGlossary_Facet",
-        "type" : "uri",
-        "graphs" : [
-          "http://static.datafoodconsortium.org/data/productGlossary_Facet.rdf"
-        ]
-      }
-    ],
-    "http://www.w3.org/2004/02/skos/core#prefLabel" : [
-      {
-        "value" : "Ewe's body",
-        "type" : "literal",
-        "lang" : "en",
-        "graphs" : [
-          "http://static.datafoodconsortium.org/data/productGlossary_Facet.rdf"
-        ]
-      },
-      {
-        "value" : "Partie de brebis",
-        "type" : "literal",
-        "lang" : "fr",
-        "graphs" : [
-          "http://static.datafoodconsortium.org/data/productGlossary_Facet.rdf"
-        ]
-      }
-    ]
-  },
-  "dfc-f:EweMilk" : {
-    "http://www.w3.org/1999/02/22-rdf-syntax-ns#type" : [
-      {
-        "value" : "http://www.w3.org/2004/02/skos/core#Concept",
-        "type" : "uri",
-        "graphs" : [
-          "http://static.datafoodconsortium.org/data/productGlossary_Facet.rdf"
-        ]
-      },
-      {
-        "value" : "skos:Concept",
-        "type" : "uri",
-        "graphs" : [
-          "http://static.datafoodconsortium.org/data/productGlossary_Facet.rdf"
-        ]
-      }
-    ],
-    "http://www.w3.org/2004/02/skos/core#broader" : [
-      {
-        "value" : "dfc-f:Ewe",
-        "type" : "uri",
-        "graphs" : [
-          "http://static.datafoodconsortium.org/data/productGlossary_Facet.rdf"
-        ]
-      }
-    ],
-    "http://www.w3.org/2004/02/skos/core#inScheme" : [
-      {
-        "value" : "dfc-f:DFC_ProductGlossary_Facet",
-        "type" : "uri",
-        "graphs" : [
-          "http://static.datafoodconsortium.org/data/productGlossary_Facet.rdf"
-        ]
-      }
-    ],
-    "http://www.w3.org/2004/02/skos/core#prefLabel" : [
-      {
-        "value" : "Sheep milk",
-        "type" : "literal",
-        "lang" : "en",
-        "graphs" : [
-          "http://static.datafoodconsortium.org/data/productGlossary_Facet.rdf"
-        ]
-      },
-      {
-        "value" : "Lait de brebis",
-        "type" : "literal",
-        "lang" : "fr",
-        "graphs" : [
-          "http://static.datafoodconsortium.org/data/productGlossary_Facet.rdf"
-        ]
-      }
-    ]
-  },
-  "dfc-f:FSC" : {
-    "http://www.w3.org/1999/02/22-rdf-syntax-ns#type" : [
-      {
-        "value" : "http://www.w3.org/2004/02/skos/core#Concept",
-        "type" : "uri",
-        "graphs" : [
-          "http://static.datafoodconsortium.org/data/productGlossary_Facet.rdf"
-        ]
-      }
-    ],
-    "http://www.w3.org/2000/01/rdf-schema#isDefinedBy" : [
-      {
-        "value" : "gs1:PackagingMarkedLabelAccreditationCode-FOREST_STEWARDSHIP_COUNCIL_LABEL",
-        "type" : "uri",
-        "graphs" : [
-          "http://static.datafoodconsortium.org/data/productGlossary_Facet.rdf"
-        ]
-      }
-    ],
-    "http://www.w3.org/2004/02/skos/core#altLabel" : [
-      {
-        "value" : "FSC",
-        "type" : "literal",
-        "lang" : "en",
-        "graphs" : [
-          "http://static.datafoodconsortium.org/data/productGlossary_Facet.rdf"
-        ]
-      },
-      {
-        "value" : "FSC",
-        "type" : "literal",
-        "lang" : "fr",
-        "graphs" : [
-          "http://static.datafoodconsortium.org/data/productGlossary_Facet.rdf"
-        ]
-      }
-    ],
-    "http://www.w3.org/2004/02/skos/core#broader" : [
-      {
-        "value" : "dfc-f:EthicalLabel",
-        "type" : "uri",
-        "graphs" : [
-          "http://static.datafoodconsortium.org/data/productGlossary_Facet.rdf"
-        ]
-      }
-    ],
-    "http://www.w3.org/2004/02/skos/core#inScheme" : [
-      {
-        "value" : "dfc-f:DFC_ProductGlossary_Facet",
-        "type" : "uri",
-        "graphs" : [
-          "http://static.datafoodconsortium.org/data/productGlossary_Facet.rdf"
-        ]
-      }
-    ],
-    "http://www.w3.org/2004/02/skos/core#prefLabel" : [
-      {
-        "value" : "Forest Stewardship Council",
-        "type" : "literal",
-        "lang" : "en",
-        "graphs" : [
-          "http://static.datafoodconsortium.org/data/productGlossary_Facet.rdf"
-        ]
-      },
-      {
-        "value" : "Forêt durable FSC",
-        "type" : "literal",
-        "lang" : "fr",
-        "graphs" : [
-          "http://static.datafoodconsortium.org/data/productGlossary_Facet.rdf"
-        ]
-      }
-    ]
-  },
-  "dfc-f:FairTradeMaxHaavelar" : {
-    "http://www.w3.org/1999/02/22-rdf-syntax-ns#type" : [
-      {
-        "value" : "http://www.w3.org/2004/02/skos/core#Concept",
-        "type" : "uri",
-        "graphs" : [
-          "http://static.datafoodconsortium.org/data/productGlossary_Facet.rdf"
-        ]
-      }
-    ],
-    "http://www.w3.org/2000/01/rdf-schema#isDefinedBy" : [
-      {
-        "value" : "gs1:PackagingMarkedLabelAccreditationCode-MAX_HAVELAAR",
-        "type" : "uri",
-        "graphs" : [
-          "http://static.datafoodconsortium.org/data/productGlossary_Facet.rdf"
-        ]
-      }
-    ],
-    "http://www.w3.org/2004/02/skos/core#altLabel" : [
-      {
-        "value" : "Max Haavelar",
-        "type" : "literal",
-        "lang" : "en",
-        "graphs" : [
-          "http://static.datafoodconsortium.org/data/productGlossary_Facet.rdf"
-        ]
-      },
-      {
-        "value" : "Max Haavelar",
-        "type" : "literal",
-        "lang" : "fr",
-        "graphs" : [
-          "http://static.datafoodconsortium.org/data/productGlossary_Facet.rdf"
-        ]
-      }
-    ],
-    "http://www.w3.org/2004/02/skos/core#broader" : [
-      {
-        "value" : "dfc-f:EthicalLabel",
-        "type" : "uri",
-        "graphs" : [
-          "http://static.datafoodconsortium.org/data/productGlossary_Facet.rdf"
-        ]
-      }
-    ],
-    "http://www.w3.org/2004/02/skos/core#inScheme" : [
-      {
-        "value" : "dfc-f:DFC_ProductGlossary_Facet",
-        "type" : "uri",
-        "graphs" : [
-          "http://static.datafoodconsortium.org/data/productGlossary_Facet.rdf"
-        ]
-      }
-    ],
-    "http://www.w3.org/2004/02/skos/core#prefLabel" : [
-      {
-        "value" : "Fairtrade Max Haavelar",
-        "type" : "literal",
-        "lang" : "en",
-        "graphs" : [
-          "http://static.datafoodconsortium.org/data/productGlossary_Facet.rdf"
-        ]
-      },
-      {
-        "value" : "Fairtrade Max Haavelar",
-        "type" : "literal",
-        "lang" : "fr",
-        "graphs" : [
-          "http://static.datafoodconsortium.org/data/productGlossary_Facet.rdf"
-        ]
-      }
-    ]
-  },
-  "dfc-f:FatFree" : {
-    "http://purl.org/dc/terms/description" : [
-      {
-        "value" : "\"A claim that a food is fat-free, and any claim likely to have the same meaning for the consumer, may only be made where the product contains no more than 0,5 g of fat per 100 g or 100 ml. However, claims expressed as 'X % fat-free' shall be prohibited.\" (source: Annex of Regulation (EC) No 1924/2006)",
-        "type" : "literal",
-        "lang" : "en",
-        "graphs" : [
-          "http://static.datafoodconsortium.org/data/productGlossary_Facet.rdf"
-        ]
-      },
-      {
-        "value" : "\"Une allégation selon laquelle une denrée alimentaire ne contient pas de matières grasses, ou toute autre allégation susceptible d'avoir le même sens pour le consommateur, ne peut être faite que si le produit ne contient pas plus de 0,5 g de matières grasses par 100 g ou par 100 ml. Cependant, les allégations du type «à X % sans matières grasses» sont interdites.\" (source: Annex of Regulation (EC) No 1924/2006)",
-        "type" : "literal",
-        "lang" : "fr",
-        "graphs" : [
-          "http://static.datafoodconsortium.org/data/productGlossary_Facet.rdf"
-        ]
-      }
-    ],
-    "http://www.w3.org/1999/02/22-rdf-syntax-ns#type" : [
-      {
-        "value" : "http://www.w3.org/2004/02/skos/core#Concept",
-        "type" : "uri",
-        "graphs" : [
-          "http://static.datafoodconsortium.org/data/productGlossary_Facet.rdf"
-        ]
-      }
-    ],
-    "http://www.w3.org/2004/02/skos/core#broader" : [
-      {
-        "value" : "dfc-f:NutritionalClaim",
-        "type" : "uri",
-        "graphs" : [
-          "http://static.datafoodconsortium.org/data/productGlossary_Facet.rdf"
-        ]
-      }
-    ],
-    "http://www.w3.org/2004/02/skos/core#inScheme" : [
-      {
-        "value" : "dfc-f:DFC_ProductGlossary_Facet",
-        "type" : "uri",
-        "graphs" : [
-          "http://static.datafoodconsortium.org/data/productGlossary_Facet.rdf"
-        ]
-      }
-    ],
-    "http://www.w3.org/2004/02/skos/core#prefLabel" : [
-      {
-        "value" : "Fat-free",
-        "type" : "literal",
-        "lang" : "en",
-        "graphs" : [
-          "http://static.datafoodconsortium.org/data/productGlossary_Facet.rdf"
-        ]
-      },
-      {
-        "value" : "Sans matières grasses",
-        "type" : "literal",
-        "lang" : "fr",
-        "graphs" : [
-          "http://static.datafoodconsortium.org/data/productGlossary_Facet.rdf"
-        ]
-      }
-    ]
-  },
-  "dfc-f:Flower" : {
-    "http://www.w3.org/1999/02/22-rdf-syntax-ns#type" : [
-      {
-        "value" : "http://www.w3.org/2004/02/skos/core#Concept",
-        "type" : "uri",
-        "graphs" : [
-          "http://static.datafoodconsortium.org/data/productGlossary_Facet.rdf"
-        ]
-      },
-      {
-        "value" : "skos:Concept",
-        "type" : "uri",
-        "graphs" : [
-          "http://static.datafoodconsortium.org/data/productGlossary_Facet.rdf"
-        ]
-      }
-    ],
-    "http://www.w3.org/2004/02/skos/core#broader" : [
-      {
-        "value" : "dfc-f:PlantPartOrigin",
-        "type" : "uri",
-        "graphs" : [
-          "http://static.datafoodconsortium.org/data/productGlossary_Facet.rdf"
-        ]
-      }
-    ],
-    "http://www.w3.org/2004/02/skos/core#inScheme" : [
-      {
-        "value" : "dfc-f:DFC_ProductGlossary_Facet",
-        "type" : "uri",
-        "graphs" : [
-          "http://static.datafoodconsortium.org/data/productGlossary_Facet.rdf"
-        ]
-      }
-    ],
-    "http://www.w3.org/2004/02/skos/core#prefLabel" : [
-      {
-        "value" : "Flower",
-        "type" : "literal",
-        "lang" : "en",
-        "graphs" : [
-          "http://static.datafoodconsortium.org/data/productGlossary_Facet.rdf"
-        ]
-      },
-      {
-        "value" : "Fleur",
-        "type" : "literal",
-        "lang" : "fr",
-        "graphs" : [
-          "http://static.datafoodconsortium.org/data/productGlossary_Facet.rdf"
-        ]
-      }
-    ]
-  },
-  "dfc-f:France" : {
-    "http://www.w3.org/1999/02/22-rdf-syntax-ns#type" : [
-      {
-        "value" : "http://www.w3.org/2004/02/skos/core#Concept",
-        "type" : "uri",
-        "graphs" : [
-          "http://static.datafoodconsortium.org/data/productGlossary_Facet.rdf"
-        ]
-      }
-    ],
-    "http://www.w3.org/2004/02/skos/core#altLabel" : [
-      {
-        "value" : "FR",
-        "type" : "literal",
-        "lang" : "en",
-        "graphs" : [
-          "http://static.datafoodconsortium.org/data/productGlossary_Facet.rdf"
-        ]
-      },
-      {
-        "value" : "FR",
-        "type" : "literal",
-        "lang" : "fr",
-        "graphs" : [
-          "http://static.datafoodconsortium.org/data/productGlossary_Facet.rdf"
-        ]
-      }
-    ],
-    "http://www.w3.org/2004/02/skos/core#broader" : [
-      {
-        "value" : "dfc-f:Europe",
-        "type" : "uri",
-        "graphs" : [
-          "http://static.datafoodconsortium.org/data/productGlossary_Facet.rdf"
-        ]
-      }
-    ],
-    "http://www.w3.org/2004/02/skos/core#inScheme" : [
-      {
-        "value" : "dfc-f:DFC_ProductGlossary_Facet",
-        "type" : "uri",
-        "graphs" : [
-          "http://static.datafoodconsortium.org/data/productGlossary_Facet.rdf"
-        ]
-      }
-    ],
-    "http://www.w3.org/2004/02/skos/core#isDefinedBy" : [
-      {
-        "value" : "https://www.wikidata.org/wiki/Q142",
-        "type" : "uri",
-        "graphs" : [
-          "http://static.datafoodconsortium.org/data/productGlossary_Facet.rdf"
-        ]
-      }
-    ],
-    "http://www.w3.org/2004/02/skos/core#narrower" : [
-      {
-        "value" : "dfc-f:AuvergneRhoneAlpes",
-        "type" : "uri",
-        "graphs" : [
-          "http://static.datafoodconsortium.org/data/productGlossary_Facet.rdf"
-        ]
-      },
-      {
-        "value" : "dfc-f:BourgogneFrancheComte",
-        "type" : "uri",
-        "graphs" : [
-          "http://static.datafoodconsortium.org/data/productGlossary_Facet.rdf"
-        ]
-      },
-      {
-        "value" : "dfc-f:Brittany",
-        "type" : "uri",
-        "graphs" : [
-          "http://static.datafoodconsortium.org/data/productGlossary_Facet.rdf"
-        ]
-      },
-      {
-        "value" : "dfc-f:CentreValLoire",
-        "type" : "uri",
-        "graphs" : [
-          "http://static.datafoodconsortium.org/data/productGlossary_Facet.rdf"
-        ]
-      },
-      {
-        "value" : "dfc-f:Corsica",
-        "type" : "uri",
-        "graphs" : [
-          "http://static.datafoodconsortium.org/data/productGlossary_Facet.rdf"
-        ]
-      },
-      {
-        "value" : "dfc-f:GrandEst",
-        "type" : "uri",
-        "graphs" : [
-          "http://static.datafoodconsortium.org/data/productGlossary_Facet.rdf"
-        ]
-      },
-      {
-        "value" : "dfc-f:HautsDeFrance",
-        "type" : "uri",
-        "graphs" : [
-          "http://static.datafoodconsortium.org/data/productGlossary_Facet.rdf"
-        ]
-      },
-      {
-        "value" : "dfc-f:IleDeFrance",
-        "type" : "uri",
-        "graphs" : [
-          "http://static.datafoodconsortium.org/data/productGlossary_Facet.rdf"
-        ]
-      },
-      {
-        "value" : "dfc-f:Normandy",
-        "type" : "uri",
-        "graphs" : [
-          "http://static.datafoodconsortium.org/data/productGlossary_Facet.rdf"
-        ]
-      },
-      {
-        "value" : "dfc-f:NouvelleAquitaine",
-        "type" : "uri",
-        "graphs" : [
-          "http://static.datafoodconsortium.org/data/productGlossary_Facet.rdf"
-        ]
-      },
-      {
-        "value" : "dfc-f:Occitania",
-        "type" : "uri",
-        "graphs" : [
-          "http://static.datafoodconsortium.org/data/productGlossary_Facet.rdf"
-        ]
-      },
-      {
-        "value" : "dfc-f:PaysDeLoire",
-        "type" : "uri",
-        "graphs" : [
-          "http://static.datafoodconsortium.org/data/productGlossary_Facet.rdf"
-        ]
-      },
-      {
-        "value" : "dfc-f:ProvenceAlpesCotesAzur",
-        "type" : "uri",
-        "graphs" : [
-          "http://static.datafoodconsortium.org/data/productGlossary_Facet.rdf"
-        ]
-      }
-    ],
-    "http://www.w3.org/2004/02/skos/core#prefLabel" : [
-      {
-        "value" : "France",
-        "type" : "literal",
-        "lang" : "en",
-        "graphs" : [
-          "http://static.datafoodconsortium.org/data/productGlossary_Facet.rdf"
-        ]
-      },
-      {
-        "value" : "France",
-        "type" : "literal",
-        "lang" : "fr",
-        "graphs" : [
-          "http://static.datafoodconsortium.org/data/productGlossary_Facet.rdf"
-        ]
-      }
-    ]
-  },
-  "dfc-f:Fruit" : {
-    "http://www.w3.org/1999/02/22-rdf-syntax-ns#type" : [
-      {
-        "value" : "http://www.w3.org/2004/02/skos/core#Concept",
-        "type" : "uri",
-        "graphs" : [
-          "http://static.datafoodconsortium.org/data/productGlossary_Facet.rdf"
-        ]
-      },
-      {
-        "value" : "skos:Concept",
-        "type" : "uri",
-        "graphs" : [
-          "http://static.datafoodconsortium.org/data/productGlossary_Facet.rdf"
-        ]
-      }
-    ],
-    "http://www.w3.org/2004/02/skos/core#broader" : [
-      {
-        "value" : "dfc-f:PlantPartOrigin",
-        "type" : "uri",
-        "graphs" : [
-          "http://static.datafoodconsortium.org/data/productGlossary_Facet.rdf"
-        ]
-      }
-    ],
-    "http://www.w3.org/2004/02/skos/core#inScheme" : [
-      {
-        "value" : "dfc-f:DFC_ProductGlossary_Facet",
-        "type" : "uri",
-        "graphs" : [
-          "http://static.datafoodconsortium.org/data/productGlossary_Facet.rdf"
-        ]
-      }
-    ],
-    "http://www.w3.org/2004/02/skos/core#prefLabel" : [
-      {
-        "value" : "Fruit",
-        "type" : "literal",
-        "lang" : "en",
-        "graphs" : [
-          "http://static.datafoodconsortium.org/data/productGlossary_Facet.rdf"
-        ]
-      },
-      {
-        "value" : "Fruit",
-        "type" : "literal",
-        "lang" : "fr",
-        "graphs" : [
-          "http://static.datafoodconsortium.org/data/productGlossary_Facet.rdf"
-        ]
-      }
-    ]
-  },
-  "dfc-f:Funghi" : {
-    "http://www.w3.org/1999/02/22-rdf-syntax-ns#type" : [
-      {
-        "value" : "http://www.w3.org/2004/02/skos/core#Concept",
-        "type" : "uri",
-        "graphs" : [
-          "http://static.datafoodconsortium.org/data/productGlossary_Facet.rdf"
-        ]
-      }
-    ],
-    "http://www.w3.org/2004/02/skos/core#broader" : [
-      {
-        "value" : "dfc-f:NatureOrigin",
-        "type" : "uri",
-        "graphs" : [
-          "http://static.datafoodconsortium.org/data/productGlossary_Facet.rdf"
-        ]
-      }
-    ],
-    "http://www.w3.org/2004/02/skos/core#inScheme" : [
-      {
-        "value" : "dfc-f:DFC_ProductGlossary_Facet",
-        "type" : "uri",
-        "graphs" : [
-          "http://static.datafoodconsortium.org/data/productGlossary_Facet.rdf"
-        ]
-      }
-    ],
-    "http://www.w3.org/2004/02/skos/core#prefLabel" : [
-      {
-        "value" : "Funghi",
-        "type" : "literal",
-        "lang" : "en",
-        "graphs" : [
-          "http://static.datafoodconsortium.org/data/productGlossary_Facet.rdf"
-        ]
-      },
-      {
-        "value" : "Champignon",
-        "type" : "literal",
-        "lang" : "fr",
-        "graphs" : [
-          "http://static.datafoodconsortium.org/data/productGlossary_Facet.rdf"
-        ]
-      }
-    ]
-  },
-  "dfc-f:Germany" : {
-    "http://www.w3.org/1999/02/22-rdf-syntax-ns#type" : [
-      {
-        "value" : "http://www.w3.org/2004/02/skos/core#Concept",
-        "type" : "uri",
-        "graphs" : [
-          "http://static.datafoodconsortium.org/data/productGlossary_Facet.rdf"
-        ]
-      }
-    ],
-    "http://www.w3.org/2000/01/rdf-schema#isDefinedBy" : [
-      {
-        "value" : "https://www.wikidata.org/wiki/Q183",
-        "type" : "uri",
-        "graphs" : [
-          "http://static.datafoodconsortium.org/data/productGlossary_Facet.rdf"
-        ]
-      }
-    ],
-    "http://www.w3.org/2004/02/skos/core#broader" : [
-      {
-        "value" : "dfc-f:Europe",
-        "type" : "uri",
-        "graphs" : [
-          "http://static.datafoodconsortium.org/data/productGlossary_Facet.rdf"
-        ]
-      }
-    ],
-    "http://www.w3.org/2004/02/skos/core#inScheme" : [
-      {
-        "value" : "dfc-f:DFC_ProductGlossary_Facet",
-        "type" : "uri",
-        "graphs" : [
-          "http://static.datafoodconsortium.org/data/productGlossary_Facet.rdf"
-        ]
-      }
-    ],
-    "http://www.w3.org/2004/02/skos/core#prefLabel" : [
-      {
-        "value" : "Germany",
-        "type" : "literal",
-        "lang" : "en",
-        "graphs" : [
-          "http://static.datafoodconsortium.org/data/productGlossary_Facet.rdf"
-        ]
-      },
-      {
-        "value" : "Allemagne",
-        "type" : "literal",
-        "lang" : "fr",
-        "graphs" : [
-          "http://static.datafoodconsortium.org/data/productGlossary_Facet.rdf"
-        ]
-      }
-    ]
-  },
-  "dfc-f:GlutenFree" : {
-    "http://www.w3.org/1999/02/22-rdf-syntax-ns#type" : [
-      {
-        "value" : "http://www.w3.org/2004/02/skos/core#Concept",
-        "type" : "uri",
-        "graphs" : [
-          "http://static.datafoodconsortium.org/data/productGlossary_Facet.rdf"
-        ]
-      }
-    ],
-    "http://www.w3.org/2004/02/skos/core#broader" : [
-      {
-        "value" : "dfc-f:OtherClaim",
-        "type" : "uri",
-        "graphs" : [
-          "http://static.datafoodconsortium.org/data/productGlossary_Facet.rdf"
-        ]
-      }
-    ],
-    "http://www.w3.org/2004/02/skos/core#inScheme" : [
-      {
-        "value" : "dfc-f:DFC_ProductGlossary_Facet",
-        "type" : "uri",
-        "graphs" : [
-          "http://static.datafoodconsortium.org/data/productGlossary_Facet.rdf"
-        ]
-      }
-    ],
-    "http://www.w3.org/2004/02/skos/core#prefLabel" : [
-      {
-        "value" : "Gluten free",
-        "type" : "literal",
-        "lang" : "en",
-        "graphs" : [
-          "http://static.datafoodconsortium.org/data/productGlossary_Facet.rdf"
-        ]
-      },
-      {
-        "value" : "Sans gluten",
-        "type" : "literal",
-        "lang" : "fr",
-        "graphs" : [
-          "http://static.datafoodconsortium.org/data/productGlossary_Facet.rdf"
-        ]
-      }
-    ]
-  },
-  "dfc-f:Goat" : {
-    "http://www.w3.org/1999/02/22-rdf-syntax-ns#type" : [
-      {
-        "value" : "http://www.w3.org/2004/02/skos/core#Concept",
-        "type" : "uri",
-        "graphs" : [
-          "http://static.datafoodconsortium.org/data/productGlossary_Facet.rdf"
-        ]
-      },
-      {
-        "value" : "skos:Concept",
-        "type" : "uri",
-        "graphs" : [
-          "http://static.datafoodconsortium.org/data/productGlossary_Facet.rdf"
-        ]
-      }
-    ],
-    "http://www.w3.org/2004/02/skos/core#broader" : [
-      {
-        "value" : "dfc-f:AnimalPartOrigin",
-        "type" : "uri",
-        "graphs" : [
-          "http://static.datafoodconsortium.org/data/productGlossary_Facet.rdf"
-        ]
-      }
-    ],
-    "http://www.w3.org/2004/02/skos/core#inScheme" : [
-      {
-        "value" : "dfc-f:DFC_ProductGlossary_Facet",
-        "type" : "uri",
-        "graphs" : [
-          "http://static.datafoodconsortium.org/data/productGlossary_Facet.rdf"
-        ]
-      }
-    ],
-    "http://www.w3.org/2004/02/skos/core#narrower" : [
-      {
-        "value" : "dfc-f:GoatBody",
-        "type" : "uri",
-        "graphs" : [
-          "http://static.datafoodconsortium.org/data/productGlossary_Facet.rdf"
-        ]
-      },
-      {
-        "value" : "dfc-f:GoatMilk",
-        "type" : "uri",
-        "graphs" : [
-          "http://static.datafoodconsortium.org/data/productGlossary_Facet.rdf"
-        ]
-      }
-    ],
-    "http://www.w3.org/2004/02/skos/core#prefLabel" : [
-      {
-        "value" : "Goat",
-        "type" : "literal",
-        "lang" : "en",
-        "graphs" : [
-          "http://static.datafoodconsortium.org/data/productGlossary_Facet.rdf"
-        ]
-      },
-      {
-        "value" : "Chèvre",
-        "type" : "literal",
-        "lang" : "fr",
-        "graphs" : [
-          "http://static.datafoodconsortium.org/data/productGlossary_Facet.rdf"
-        ]
-      }
-    ]
-  },
-  "dfc-f:GoatBody" : {
-    "http://www.w3.org/1999/02/22-rdf-syntax-ns#type" : [
-      {
-        "value" : "http://www.w3.org/2004/02/skos/core#Concept",
-        "type" : "uri",
-        "graphs" : [
-          "http://static.datafoodconsortium.org/data/productGlossary_Facet.rdf"
-        ]
-      },
-      {
-        "value" : "skos:Concept",
-        "type" : "uri",
-        "graphs" : [
-          "http://static.datafoodconsortium.org/data/productGlossary_Facet.rdf"
-        ]
-      }
-    ],
-    "http://www.w3.org/2004/02/skos/core#broader" : [
-      {
-        "value" : "dfc-f:Goat",
-        "type" : "uri",
-        "graphs" : [
-          "http://static.datafoodconsortium.org/data/productGlossary_Facet.rdf"
-        ]
-      }
-    ],
-    "http://www.w3.org/2004/02/skos/core#inScheme" : [
-      {
-        "value" : "dfc-f:DFC_ProductGlossary_Facet",
-        "type" : "uri",
-        "graphs" : [
-          "http://static.datafoodconsortium.org/data/productGlossary_Facet.rdf"
-        ]
-      }
-    ],
-    "http://www.w3.org/2004/02/skos/core#prefLabel" : [
-      {
-        "value" : "Goat's body",
-        "type" : "literal",
-        "lang" : "en",
-        "graphs" : [
-          "http://static.datafoodconsortium.org/data/productGlossary_Facet.rdf"
-        ]
-      },
-      {
-        "value" : "Partie de chèvre",
-        "type" : "literal",
-        "lang" : "fr",
-        "graphs" : [
-          "http://static.datafoodconsortium.org/data/productGlossary_Facet.rdf"
-        ]
-      }
-    ]
-  },
-  "dfc-f:GoatMilk" : {
-    "http://www.w3.org/1999/02/22-rdf-syntax-ns#type" : [
-      {
-        "value" : "http://www.w3.org/2004/02/skos/core#Concept",
-        "type" : "uri",
-        "graphs" : [
-          "http://static.datafoodconsortium.org/data/productGlossary_Facet.rdf"
-        ]
-      },
-      {
-        "value" : "skos:Concept",
-        "type" : "uri",
-        "graphs" : [
-          "http://static.datafoodconsortium.org/data/productGlossary_Facet.rdf"
-        ]
-      }
-    ],
-    "http://www.w3.org/2004/02/skos/core#broader" : [
-      {
-        "value" : "dfc-f:Goat",
-        "type" : "uri",
-        "graphs" : [
-          "http://static.datafoodconsortium.org/data/productGlossary_Facet.rdf"
-        ]
-      }
-    ],
-    "http://www.w3.org/2004/02/skos/core#inScheme" : [
-      {
-        "value" : "dfc-f:DFC_ProductGlossary_Facet",
-        "type" : "uri",
-        "graphs" : [
-          "http://static.datafoodconsortium.org/data/productGlossary_Facet.rdf"
-        ]
-      }
-    ],
-    "http://www.w3.org/2004/02/skos/core#prefLabel" : [
-      {
-        "value" : "Goat milk",
-        "type" : "literal",
-        "lang" : "en",
-        "graphs" : [
-          "http://static.datafoodconsortium.org/data/productGlossary_Facet.rdf"
-        ]
-      },
-      {
-        "value" : "Lait de brebis",
-        "type" : "literal",
-        "lang" : "fr",
-        "graphs" : [
-          "http://static.datafoodconsortium.org/data/productGlossary_Facet.rdf"
-        ]
-      }
-    ]
-  },
-  "dfc-f:GrandEst" : {
-    "http://www.w3.org/1999/02/22-rdf-syntax-ns#type" : [
-      {
-        "value" : "http://www.w3.org/2004/02/skos/core#Concept",
-        "type" : "uri",
-        "graphs" : [
-          "http://static.datafoodconsortium.org/data/productGlossary_Facet.rdf"
-        ]
-      }
-    ],
-    "http://www.w3.org/2000/01/rdf-schema#isDefinedBy" : [
-      {
-        "value" : "https://www.wikidata.org/wiki/Q18677983",
-        "type" : "uri",
-        "graphs" : [
-          "http://static.datafoodconsortium.org/data/productGlossary_Facet.rdf"
-        ]
-      }
-    ],
-    "http://www.w3.org/2004/02/skos/core#broader" : [
-      {
-        "value" : "dfc-f:France",
-        "type" : "uri",
-        "graphs" : [
-          "http://static.datafoodconsortium.org/data/productGlossary_Facet.rdf"
-        ]
-      }
-    ],
-    "http://www.w3.org/2004/02/skos/core#inScheme" : [
-      {
-        "value" : "dfc-f:DFC_ProductGlossary_Facet",
-        "type" : "uri",
-        "graphs" : [
-          "http://static.datafoodconsortium.org/data/productGlossary_Facet.rdf"
-        ]
-      }
-    ],
-    "http://www.w3.org/2004/02/skos/core#prefLabel" : [
-      {
-        "value" : "Grand Est",
-        "type" : "literal",
-        "lang" : "en",
-        "graphs" : [
-          "http://static.datafoodconsortium.org/data/productGlossary_Facet.rdf"
-        ]
-      },
-      {
-        "value" : "Grand Est",
-        "type" : "literal",
-        "lang" : "fr",
-        "graphs" : [
-          "http://static.datafoodconsortium.org/data/productGlossary_Facet.rdf"
-        ]
-      }
-    ]
-  },
-  "dfc-f:HEV" : {
-    "http://www.w3.org/1999/02/22-rdf-syntax-ns#type" : [
-      {
-        "value" : "http://www.w3.org/2004/02/skos/core#Concept",
-        "type" : "uri",
-        "graphs" : [
-          "http://static.datafoodconsortium.org/data/productGlossary_Facet.rdf"
-        ]
-      }
-    ],
-    "http://www.w3.org/2000/01/rdf-schema#isDefinedBy" : [
-      {
-        "value" : "gs1:PackagingMarkedLabelAccreditationCode-HAUTE_VALEUR_ENVIRONNEMENTALE",
-        "type" : "uri",
-        "graphs" : [
-          "http://static.datafoodconsortium.org/data/productGlossary_Facet.rdf"
-        ]
-      }
-    ],
-    "http://www.w3.org/2004/02/skos/core#altLabel" : [
-      {
-        "value" : "HEV",
-        "type" : "literal",
-        "lang" : "en",
-        "graphs" : [
-          "http://static.datafoodconsortium.org/data/productGlossary_Facet.rdf"
-        ]
-      },
-      {
-        "value" : "HVE",
-        "type" : "literal",
-        "lang" : "fr",
-        "graphs" : [
-          "http://static.datafoodconsortium.org/data/productGlossary_Facet.rdf"
-        ]
-      }
-    ],
-    "http://www.w3.org/2004/02/skos/core#broader" : [
-      {
-        "value" : "dfc-f:EthicalLabel",
-        "type" : "uri",
-        "graphs" : [
-          "http://static.datafoodconsortium.org/data/productGlossary_Facet.rdf"
-        ]
-      }
-    ],
-    "http://www.w3.org/2004/02/skos/core#inScheme" : [
-      {
-        "value" : "dfc-f:DFC_ProductGlossary_Facet",
-        "type" : "uri",
-        "graphs" : [
-          "http://static.datafoodconsortium.org/data/productGlossary_Facet.rdf"
-        ]
-      }
-    ],
-    "http://www.w3.org/2004/02/skos/core#prefLabel" : [
-      {
-        "value" : "High Environnemental Value",
-        "type" : "literal",
-        "lang" : "en",
-        "graphs" : [
-          "http://static.datafoodconsortium.org/data/productGlossary_Facet.rdf"
-        ]
-      },
-      {
-        "value" : "Haute Valeur Environnementale",
-        "type" : "literal",
-        "lang" : "fr",
-        "graphs" : [
-          "http://static.datafoodconsortium.org/data/productGlossary_Facet.rdf"
-        ]
-      }
-    ]
-  },
-  "dfc-f:HautsDeFrance" : {
-    "http://www.w3.org/1999/02/22-rdf-syntax-ns#type" : [
-      {
-        "value" : "http://www.w3.org/2004/02/skos/core#Concept",
-        "type" : "uri",
-        "graphs" : [
-          "http://static.datafoodconsortium.org/data/productGlossary_Facet.rdf"
-        ]
-      }
-    ],
-    "http://www.w3.org/2000/01/rdf-schema#isDefinedBy" : [
-      {
-        "value" : "https://www.wikidata.org/wiki/Q18677767",
-        "type" : "uri",
-        "graphs" : [
-          "http://static.datafoodconsortium.org/data/productGlossary_Facet.rdf"
-        ]
-      }
-    ],
-    "http://www.w3.org/2004/02/skos/core#broader" : [
-      {
-        "value" : "dfc-f:France",
-        "type" : "uri",
-        "graphs" : [
-          "http://static.datafoodconsortium.org/data/productGlossary_Facet.rdf"
-        ]
-      }
-    ],
-    "http://www.w3.org/2004/02/skos/core#inScheme" : [
-      {
-        "value" : "dfc-f:DFC_ProductGlossary_Facet",
-        "type" : "uri",
-        "graphs" : [
-          "http://static.datafoodconsortium.org/data/productGlossary_Facet.rdf"
-        ]
-      }
-    ],
-    "http://www.w3.org/2004/02/skos/core#prefLabel" : [
-      {
-        "value" : "Hauts-de-France",
-        "type" : "literal",
-        "lang" : "en",
-        "graphs" : [
-          "http://static.datafoodconsortium.org/data/productGlossary_Facet.rdf"
-        ]
-      },
-      {
-        "value" : "Hauts-de-France",
-        "type" : "literal",
-        "lang" : "fr",
-        "graphs" : [
-          "http://static.datafoodconsortium.org/data/productGlossary_Facet.rdf"
-        ]
-      }
-    ]
-  },
-  "dfc-f:HealthClaim" : {
-    "http://purl.org/dc/terms/description" : [
-      {
-        "value" : "A health claim is any statement about a relationship between food and health.",
-        "type" : "literal",
-        "lang" : "en",
-        "graphs" : [
-          "http://static.datafoodconsortium.org/data/productGlossary_Facet.rdf"
-        ]
-      }
-    ],
-    "http://www.w3.org/1999/02/22-rdf-syntax-ns#type" : [
-      {
-        "value" : "http://www.w3.org/2004/02/skos/core#Concept",
-        "type" : "uri",
-        "graphs" : [
-          "http://static.datafoodconsortium.org/data/productGlossary_Facet.rdf"
-        ]
-      }
-    ],
-    "http://www.w3.org/2004/02/skos/core#broader" : [
-      {
-        "value" : "dfc-f:Claim",
-        "type" : "uri",
-        "graphs" : [
-          "http://static.datafoodconsortium.org/data/productGlossary_Facet.rdf"
-        ]
-      }
-    ],
-    "http://www.w3.org/2004/02/skos/core#inScheme" : [
-      {
-        "value" : "dfc-f:DFC_ProductGlossary_Facet",
-        "type" : "uri",
-        "graphs" : [
-          "http://static.datafoodconsortium.org/data/productGlossary_Facet.rdf"
-        ]
-      }
-    ],
-    "http://www.w3.org/2004/02/skos/core#prefLabel" : [
-      {
-        "value" : "Health claim",
-        "type" : "literal",
-        "lang" : "en",
-        "graphs" : [
-          "http://static.datafoodconsortium.org/data/productGlossary_Facet.rdf"
-        ]
-      },
-      {
-        "value" : "Allégation santé",
-        "type" : "literal",
-        "lang" : "fr",
-        "graphs" : [
-          "http://static.datafoodconsortium.org/data/productGlossary_Facet.rdf"
-        ]
-      }
-    ]
-  },
-  "dfc-f:Hen" : {
-    "http://www.w3.org/1999/02/22-rdf-syntax-ns#type" : [
-      {
-        "value" : "http://www.w3.org/2004/02/skos/core#Concept",
-        "type" : "uri",
-        "graphs" : [
-          "http://static.datafoodconsortium.org/data/productGlossary_Facet.rdf"
-        ]
-      },
-      {
-        "value" : "skos:Concept",
-        "type" : "uri",
-        "graphs" : [
-          "http://static.datafoodconsortium.org/data/productGlossary_Facet.rdf"
-        ]
-      }
-    ],
-    "http://www.w3.org/2004/02/skos/core#broader" : [
-      {
-        "value" : "dfc-f:AnimalPartOrigin",
-        "type" : "uri",
-        "graphs" : [
-          "http://static.datafoodconsortium.org/data/productGlossary_Facet.rdf"
-        ]
-      }
-    ],
-    "http://www.w3.org/2004/02/skos/core#inScheme" : [
-      {
-        "value" : "dfc-f:DFC_ProductGlossary_Facet",
-        "type" : "uri",
-        "graphs" : [
-          "http://static.datafoodconsortium.org/data/productGlossary_Facet.rdf"
-        ]
-      }
-    ],
-    "http://www.w3.org/2004/02/skos/core#narrower" : [
-      {
-        "value" : "dfc-f:HenBody",
-        "type" : "uri",
-        "graphs" : [
-          "http://static.datafoodconsortium.org/data/productGlossary_Facet.rdf"
-        ]
-      },
-      {
-        "value" : "dfc-f:HenEgg",
-        "type" : "uri",
-        "graphs" : [
-          "http://static.datafoodconsortium.org/data/productGlossary_Facet.rdf"
-        ]
-      }
-    ],
-    "http://www.w3.org/2004/02/skos/core#prefLabel" : [
-      {
-        "value" : "Hen",
-        "type" : "literal",
-        "lang" : "en",
-        "graphs" : [
-          "http://static.datafoodconsortium.org/data/productGlossary_Facet.rdf"
-        ]
-      },
-      {
-        "value" : "Poule",
-        "type" : "literal",
-        "lang" : "fr",
-        "graphs" : [
-          "http://static.datafoodconsortium.org/data/productGlossary_Facet.rdf"
-        ]
-      }
-    ]
-  },
-  "dfc-f:HenBody" : {
-    "http://www.w3.org/1999/02/22-rdf-syntax-ns#type" : [
-      {
-        "value" : "http://www.w3.org/2004/02/skos/core#Concept",
-        "type" : "uri",
-        "graphs" : [
-          "http://static.datafoodconsortium.org/data/productGlossary_Facet.rdf"
-        ]
-      },
-      {
-        "value" : "skos:Concept",
-        "type" : "uri",
-        "graphs" : [
-          "http://static.datafoodconsortium.org/data/productGlossary_Facet.rdf"
-        ]
-      }
-    ],
-    "http://www.w3.org/2004/02/skos/core#broader" : [
-      {
-        "value" : "dfc-f:Hen",
-        "type" : "uri",
-        "graphs" : [
-          "http://static.datafoodconsortium.org/data/productGlossary_Facet.rdf"
-        ]
-      }
-    ],
-    "http://www.w3.org/2004/02/skos/core#inScheme" : [
-      {
-        "value" : "dfc-f:DFC_ProductGlossary_Facet",
-        "type" : "uri",
-        "graphs" : [
-          "http://static.datafoodconsortium.org/data/productGlossary_Facet.rdf"
-        ]
-      }
-    ],
-    "http://www.w3.org/2004/02/skos/core#prefLabel" : [
-      {
-        "value" : "Hen's body",
-        "type" : "literal",
-        "lang" : "en",
-        "graphs" : [
-          "http://static.datafoodconsortium.org/data/productGlossary_Facet.rdf"
-        ]
-      },
-      {
-        "value" : "Partie de poule",
-        "type" : "literal",
-        "lang" : "fr",
-        "graphs" : [
-          "http://static.datafoodconsortium.org/data/productGlossary_Facet.rdf"
-        ]
-      }
-    ]
-  },
-  "dfc-f:HenEgg" : {
-    "http://www.w3.org/1999/02/22-rdf-syntax-ns#type" : [
-      {
-        "value" : "http://www.w3.org/2004/02/skos/core#Concept",
-        "type" : "uri",
-        "graphs" : [
-          "http://static.datafoodconsortium.org/data/productGlossary_Facet.rdf"
-        ]
-      },
-      {
-        "value" : "skos:Concept",
-        "type" : "uri",
-        "graphs" : [
-          "http://static.datafoodconsortium.org/data/productGlossary_Facet.rdf"
-        ]
-      }
-    ],
-    "http://www.w3.org/2004/02/skos/core#broader" : [
-      {
-        "value" : "dfc-f:Hen",
-        "type" : "uri",
-        "graphs" : [
-          "http://static.datafoodconsortium.org/data/productGlossary_Facet.rdf"
-        ]
-      }
-    ],
-    "http://www.w3.org/2004/02/skos/core#inScheme" : [
-      {
-        "value" : "dfc-f:DFC_ProductGlossary_Facet",
-        "type" : "uri",
-        "graphs" : [
-          "http://static.datafoodconsortium.org/data/productGlossary_Facet.rdf"
-        ]
-      }
-    ],
-    "http://www.w3.org/2004/02/skos/core#prefLabel" : [
-      {
-        "value" : "Hen's egg",
-        "type" : "literal",
-        "lang" : "en",
-        "graphs" : [
-          "http://static.datafoodconsortium.org/data/productGlossary_Facet.rdf"
-        ]
-      },
-      {
-        "value" : "Œuf de poule",
-        "type" : "literal",
-        "lang" : "fr",
-        "graphs" : [
-          "http://static.datafoodconsortium.org/data/productGlossary_Facet.rdf"
-        ]
-      }
-    ]
-  },
-  "dfc-f:HighFibre" : {
-    "http://purl.org/dc/terms/description" : [
-      {
-        "value" : "\"A claim that a food is high in fibre, and any claim likely to have the same meaning for the consumer, may only be made where the product contains at least 6 g of fibre per 100 g or at least 3 g of fibre per 100 kcal.\" (source: Annex of Regulation (EC) No 1924/2006)",
-        "type" : "literal",
-        "lang" : "en",
-        "graphs" : [
-          "http://static.datafoodconsortium.org/data/productGlossary_Facet.rdf"
-        ]
-      },
-      {
-        "value" : "\"Une allégation selon laquelle une denrée alimentaire est riche en fibres, ou toute autre allégation susceptible d'avoir le même sens pour le consommateur, ne peut être faite que si le produit contient au moins 6 g de fibres par 100 g ou au moins 3 g de fibres par 100 kcal.\" (source: Annex of Regulation (EC) No 1924/2006)",
-        "type" : "literal",
-        "lang" : "fr",
-        "graphs" : [
-          "http://static.datafoodconsortium.org/data/productGlossary_Facet.rdf"
-        ]
-      }
-    ],
-    "http://www.w3.org/1999/02/22-rdf-syntax-ns#type" : [
-      {
-        "value" : "http://www.w3.org/2004/02/skos/core#Concept",
-        "type" : "uri",
-        "graphs" : [
-          "http://static.datafoodconsortium.org/data/productGlossary_Facet.rdf"
-        ]
-      }
-    ],
-    "http://www.w3.org/2004/02/skos/core#broader" : [
-      {
-        "value" : "dfc-f:NutritionalClaim",
-        "type" : "uri",
-        "graphs" : [
-          "http://static.datafoodconsortium.org/data/productGlossary_Facet.rdf"
-        ]
-      }
-    ],
-    "http://www.w3.org/2004/02/skos/core#inScheme" : [
-      {
-        "value" : "dfc-f:DFC_ProductGlossary_Facet",
-        "type" : "uri",
-        "graphs" : [
-          "http://static.datafoodconsortium.org/data/productGlossary_Facet.rdf"
-        ]
-      }
-    ],
-    "http://www.w3.org/2004/02/skos/core#prefLabel" : [
-      {
-        "value" : "High fibre",
-        "type" : "literal",
-        "lang" : "en",
-        "graphs" : [
-          "http://static.datafoodconsortium.org/data/productGlossary_Facet.rdf"
-        ]
-      },
-      {
-        "value" : "Riche en fibres",
-        "type" : "literal",
-        "lang" : "fr",
-        "graphs" : [
-          "http://static.datafoodconsortium.org/data/productGlossary_Facet.rdf"
-        ]
-      }
-    ]
-  },
-  "dfc-f:HighMonounsaturatedFat" : {
-    "http://purl.org/dc/terms/description" : [
-      {
-        "value" : "\"A claim that a food is high in monounsaturated fat, and any claim likely to have the same meaning for the consumer, may only be made where at least 45% of the fatty acids present in the product derive from monounsaturated fat under the condition that monounsaturated fat provides more than 20% of energy of the product.\" (source: Annex of Regulation (EC) No 1924/2006)",
-        "type" : "literal",
-        "lang" : "en",
-        "graphs" : [
-          "http://static.datafoodconsortium.org/data/productGlossary_Facet.rdf"
-        ]
-      },
-      {
-        "value" : "\"Une allégation selon laquelle une denrée alimentaire est riche en graisses monoinsaturées, ou toute allégation susceptible d’avoir le même sens pour le consommateur, ne peut être faite que si le produit contient au moins 45 % d’acides gras dérivés de graisses monoinsaturées et si l’énergie fournie par les graisses monoinsaturées représente plus de 20 % de l’apport énergétique du produit.\" (source: Annex of Regulation (EC) No 1924/2006)",
-        "type" : "literal",
-        "lang" : "fr",
-        "graphs" : [
-          "http://static.datafoodconsortium.org/data/productGlossary_Facet.rdf"
-        ]
-      }
-    ],
-    "http://www.w3.org/1999/02/22-rdf-syntax-ns#type" : [
-      {
-        "value" : "http://www.w3.org/2004/02/skos/core#Concept",
-        "type" : "uri",
-        "graphs" : [
-          "http://static.datafoodconsortium.org/data/productGlossary_Facet.rdf"
-        ]
-      }
-    ],
-    "http://www.w3.org/2004/02/skos/core#broader" : [
-      {
-        "value" : "dfc-f:NutritionalClaim",
-        "type" : "uri",
-        "graphs" : [
-          "http://static.datafoodconsortium.org/data/productGlossary_Facet.rdf"
-        ]
-      }
-    ],
-    "http://www.w3.org/2004/02/skos/core#inScheme" : [
-      {
-        "value" : "dfc-f:DFC_ProductGlossary_Facet",
-        "type" : "uri",
-        "graphs" : [
-          "http://static.datafoodconsortium.org/data/productGlossary_Facet.rdf"
-        ]
-      }
-    ],
-    "http://www.w3.org/2004/02/skos/core#prefLabel" : [
-      {
-        "value" : "High monounsaturated fat",
-        "type" : "literal",
-        "lang" : "en",
-        "graphs" : [
-          "http://static.datafoodconsortium.org/data/productGlossary_Facet.rdf"
-        ]
-      },
-      {
-        "value" : "Riche en graisses monoinsaturées",
-        "type" : "literal",
-        "lang" : "fr",
-        "graphs" : [
-          "http://static.datafoodconsortium.org/data/productGlossary_Facet.rdf"
-        ]
-      }
-    ]
-  },
-  "dfc-f:HighOmega3FattyAcids" : {
-    "http://purl.org/dc/terms/description" : [
-      {
-        "value" : "\"A claim that a food is high in omega-3 fatty acids, and any claim likely to have the same meaning for the consumer, may only be made where the product contains at least 0,6 g alpha-linolenic acid per 100 g and per 100 kcal, or at least 80 mg of the sum of eicosapentaenoic acid and docosahexaenoic acid per 100 g and per 100 kcal.\" (source: Annex of Regulation (EC) No 1924/2006)",
-        "type" : "literal",
-        "lang" : "en",
-        "graphs" : [
-          "http://static.datafoodconsortium.org/data/productGlossary_Facet.rdf"
-        ]
-      },
-      {
-        "value" : "\"Une allégation selon laquelle une denrée alimentaire est riche en acide gras oméga-3, ou toute allégation susceptible d’avoir le même sens pour le consommateur, ne peut être faite que si le produit contient au moins 0,6 g d’acide alphalinolénique pour 100 g et 100 kcal, ou au moins 80 mg d’acide eicosapentaénoïque et d’acide docosahexénoïque combinés pour 100 g et 100 kcal.\" (source: Annex of Regulation (EC) No 1924/2006)",
-        "type" : "literal",
-        "lang" : "fr",
-        "graphs" : [
-          "http://static.datafoodconsortium.org/data/productGlossary_Facet.rdf"
-        ]
-      }
-    ],
-    "http://www.w3.org/1999/02/22-rdf-syntax-ns#type" : [
-      {
-        "value" : "http://www.w3.org/2004/02/skos/core#Concept",
-        "type" : "uri",
-        "graphs" : [
-          "http://static.datafoodconsortium.org/data/productGlossary_Facet.rdf"
-        ]
-      }
-    ],
-    "http://www.w3.org/2004/02/skos/core#broader" : [
-      {
-        "value" : "dfc-f:NutritionalClaim",
-        "type" : "uri",
-        "graphs" : [
-          "http://static.datafoodconsortium.org/data/productGlossary_Facet.rdf"
-        ]
-      }
-    ],
-    "http://www.w3.org/2004/02/skos/core#inScheme" : [
-      {
-        "value" : "dfc-f:DFC_ProductGlossary_Facet",
-        "type" : "uri",
-        "graphs" : [
-          "http://static.datafoodconsortium.org/data/productGlossary_Facet.rdf"
-        ]
-      }
-    ],
-    "http://www.w3.org/2004/02/skos/core#prefLabel" : [
-      {
-        "value" : "High omega-3 fatty acids",
-        "type" : "literal",
-        "lang" : "en",
-        "graphs" : [
-          "http://static.datafoodconsortium.org/data/productGlossary_Facet.rdf"
-        ]
-      },
-      {
-        "value" : "Riche en acide gras Oméga-3",
-        "type" : "literal",
-        "lang" : "fr",
-        "graphs" : [
-          "http://static.datafoodconsortium.org/data/productGlossary_Facet.rdf"
-        ]
-      }
-    ]
-  },
-  "dfc-f:HighPolyunsaturatedFat" : {
-    "http://purl.org/dc/terms/description" : [
-      {
-        "value" : "\"A claim that a food is high in polyunsaturated fat, and any claim likely to have the same meaning for the consumer, may only be made where at least 45% of the fatty acids present in the product derive from polyunsaturated fat under the condition that polyunsaturated fat provides more than 20% of energy of the product.\" (source: Annex of Regulation (EC) No 1924/2006)",
-        "type" : "literal",
-        "lang" : "en",
-        "graphs" : [
-          "http://static.datafoodconsortium.org/data/productGlossary_Facet.rdf"
-        ]
-      },
-      {
-        "value" : "\"Une allégation selon laquelle une denrée alimentaire est riche en graisses polyinsaturées, ou toute allégation susceptible d’avoir le même sens pour le consommateur, ne peut être faite que si le produit contient au moins 45 % d’acides gras dérivés de graisses polyinsaturées et si l’énergie fournie par les graisses polyinsaturées représente plus de 20 % de l’apport énergétique du produit.\" (source: Annex of Regulation (EC) No 1924/2006)",
-        "type" : "literal",
-        "lang" : "fr",
-        "graphs" : [
-          "http://static.datafoodconsortium.org/data/productGlossary_Facet.rdf"
-        ]
-      }
-    ],
-    "http://www.w3.org/1999/02/22-rdf-syntax-ns#type" : [
-      {
-        "value" : "http://www.w3.org/2004/02/skos/core#Concept",
-        "type" : "uri",
-        "graphs" : [
-          "http://static.datafoodconsortium.org/data/productGlossary_Facet.rdf"
-        ]
-      }
-    ],
-    "http://www.w3.org/2004/02/skos/core#broader" : [
-      {
-        "value" : "dfc-f:NutritionalClaim",
-        "type" : "uri",
-        "graphs" : [
-          "http://static.datafoodconsortium.org/data/productGlossary_Facet.rdf"
-        ]
-      }
-    ],
-    "http://www.w3.org/2004/02/skos/core#inScheme" : [
-      {
-        "value" : "dfc-f:DFC_ProductGlossary_Facet",
-        "type" : "uri",
-        "graphs" : [
-          "http://static.datafoodconsortium.org/data/productGlossary_Facet.rdf"
-        ]
-      }
-    ],
-    "http://www.w3.org/2004/02/skos/core#prefLabel" : [
-      {
-        "value" : "High polyunsaturated fat",
-        "type" : "literal",
-        "lang" : "en",
-        "graphs" : [
-          "http://static.datafoodconsortium.org/data/productGlossary_Facet.rdf"
-        ]
-      },
-      {
-        "value" : "Riche en graisses polyinsaturées",
-        "type" : "literal",
-        "lang" : "fr",
-        "graphs" : [
-          "http://static.datafoodconsortium.org/data/productGlossary_Facet.rdf"
-        ]
-      }
-    ]
-  },
-  "dfc-f:HighProtein" : {
-    "http://purl.org/dc/terms/description" : [
-      {
-        "value" : "\"A claim that a food is high in protein, and any claim likely to have the same meaning for the consumer, may only be made where at least 20% of the energy value of the food is provided by protein.\" (source: Annex of Regulation (EC) No 1924/2006)",
-        "type" : "literal",
-        "lang" : "en",
-        "graphs" : [
-          "http://static.datafoodconsortium.org/data/productGlossary_Facet.rdf"
-        ]
-      },
-      {
-        "value" : "\"Une allégation selon laquelle une denrée alimentaire est riche en protéines, ou toute autre allégation susceptible d'avoir le même sens pour le consommateur, ne peut être faite que si 20 % au moins de la valeur énergétique de la denrée alimentaire sont produits par des protéines.\" (source: Annex of Regulation (EC) No 1924/2006)",
-        "type" : "literal",
-        "lang" : "fr",
-        "graphs" : [
-          "http://static.datafoodconsortium.org/data/productGlossary_Facet.rdf"
-        ]
-      }
-    ],
-    "http://www.w3.org/1999/02/22-rdf-syntax-ns#type" : [
-      {
-        "value" : "http://www.w3.org/2004/02/skos/core#Concept",
-        "type" : "uri",
-        "graphs" : [
-          "http://static.datafoodconsortium.org/data/productGlossary_Facet.rdf"
-        ]
-      }
-    ],
-    "http://www.w3.org/2004/02/skos/core#broader" : [
-      {
-        "value" : "dfc-f:NutritionalClaim",
-        "type" : "uri",
-        "graphs" : [
-          "http://static.datafoodconsortium.org/data/productGlossary_Facet.rdf"
-        ]
-      }
-    ],
-    "http://www.w3.org/2004/02/skos/core#inScheme" : [
-      {
-        "value" : "dfc-f:DFC_ProductGlossary_Facet",
-        "type" : "uri",
-        "graphs" : [
-          "http://static.datafoodconsortium.org/data/productGlossary_Facet.rdf"
-        ]
-      }
-    ],
-    "http://www.w3.org/2004/02/skos/core#prefLabel" : [
-      {
-        "value" : "High protein",
-        "type" : "literal",
-        "lang" : "en",
-        "graphs" : [
-          "http://static.datafoodconsortium.org/data/productGlossary_Facet.rdf"
-        ]
-      },
-      {
-        "value" : "Riche en protéines",
-        "type" : "literal",
-        "lang" : "fr",
-        "graphs" : [
-          "http://static.datafoodconsortium.org/data/productGlossary_Facet.rdf"
-        ]
-      }
-    ]
-  },
-  "dfc-f:HighUnsaturatedFat" : {
-    "http://purl.org/dc/terms/description" : [
-      {
-        "value" : "\"A claim that a food is high in unsaturated fat, and any claim likely to have the same meaning for the consumer may only be made where at least 70% of the fatty acids present in the product derive from unsaturated fat under the condition that unsaturated fat provides more than 20% of energy of the product.\" (source: Annex of Regulation (EC) No 1924/2006)",
-        "type" : "literal",
-        "lang" : "en",
-        "graphs" : [
-          "http://static.datafoodconsortium.org/data/productGlossary_Facet.rdf"
-        ]
-      },
-      {
-        "value" : "\"Une allégation selon laquelle une denrée alimentaire est riche en graisses insaturées, ou toute allégation susceptible d’avoir le même sens pour le consommateur, ne peut être faite que si le produit contient au moins 70 % d’acides gras dérivés de graisses insaturées et si l’énergie fournie par les graisses insaturées représente plus de 20 % de l’apport énergétique du produit.\" (source: Annex of Regulation (EC) No 1924/2006)",
-        "type" : "literal",
-        "lang" : "fr",
-        "graphs" : [
-          "http://static.datafoodconsortium.org/data/productGlossary_Facet.rdf"
-        ]
-      }
-    ],
-    "http://www.w3.org/1999/02/22-rdf-syntax-ns#type" : [
-      {
-        "value" : "http://www.w3.org/2004/02/skos/core#Concept",
-        "type" : "uri",
-        "graphs" : [
-          "http://static.datafoodconsortium.org/data/productGlossary_Facet.rdf"
-        ]
-      }
-    ],
-    "http://www.w3.org/2004/02/skos/core#broader" : [
-      {
-        "value" : "dfc-f:NutritionalClaim",
-        "type" : "uri",
-        "graphs" : [
-          "http://static.datafoodconsortium.org/data/productGlossary_Facet.rdf"
-        ]
-      }
-    ],
-    "http://www.w3.org/2004/02/skos/core#inScheme" : [
-      {
-        "value" : "dfc-f:DFC_ProductGlossary_Facet",
-        "type" : "uri",
-        "graphs" : [
-          "http://static.datafoodconsortium.org/data/productGlossary_Facet.rdf"
-        ]
-      }
-    ],
-    "http://www.w3.org/2004/02/skos/core#prefLabel" : [
-      {
-        "value" : "High unsaturated fat",
-        "type" : "literal",
-        "lang" : "en",
-        "graphs" : [
-          "http://static.datafoodconsortium.org/data/productGlossary_Facet.rdf"
-        ]
-      },
-      {
-        "value" : "Riche en graisses insaturées",
-        "type" : "literal",
-        "lang" : "fr",
-        "graphs" : [
-          "http://static.datafoodconsortium.org/data/productGlossary_Facet.rdf"
-        ]
-      }
-    ]
-  },
-  "dfc-f:HighVitaminsMinerals" : {
-    "http://purl.org/dc/terms/description" : [
-      {
-        "value" : "\"A claim that a food is high in vitamins and/or minerals, and any claim likely to have the same meaning for the consumer, may only be made where the product contains at least twice the value of ‘source of [NAME OF VITAMIN/S] and/or [NAME OF MINERAL/S]’.\" (source: Annex of Regulation (EC) No 1924/2006)",
-        "type" : "literal",
-        "lang" : "en",
-        "graphs" : [
-          "http://static.datafoodconsortium.org/data/productGlossary_Facet.rdf"
-        ]
-      },
-      {
-        "value" : "\"Une allégation selon laquelle une denrée alimentaire est riche en vitamines et/ou en minéraux, ou toute autre allégation susceptible d'avoir le même sens pour le consommateur, ne peut être faite que si le produit contient au moins deux fois la teneur requise pour l'allégation «source de [NOM DES VITAMINES] et/ou [NOM DES MINÉRAUX]».\" (source: Annex of Regulation (EC) No 1924/2006)",
-        "type" : "literal",
-        "lang" : "fr",
-        "graphs" : [
-          "http://static.datafoodconsortium.org/data/productGlossary_Facet.rdf"
-        ]
-      }
-    ],
-    "http://www.w3.org/1999/02/22-rdf-syntax-ns#type" : [
-      {
-        "value" : "http://www.w3.org/2004/02/skos/core#Concept",
-        "type" : "uri",
-        "graphs" : [
-          "http://static.datafoodconsortium.org/data/productGlossary_Facet.rdf"
-        ]
-      }
-    ],
-    "http://www.w3.org/2004/02/skos/core#broader" : [
-      {
-        "value" : "dfc-f:NutritionalClaim",
-        "type" : "uri",
-        "graphs" : [
-          "http://static.datafoodconsortium.org/data/productGlossary_Facet.rdf"
-        ]
-      }
-    ],
-    "http://www.w3.org/2004/02/skos/core#inScheme" : [
-      {
-        "value" : "dfc-f:DFC_ProductGlossary_Facet",
-        "type" : "uri",
-        "graphs" : [
-          "http://static.datafoodconsortium.org/data/productGlossary_Facet.rdf"
-        ]
-      }
-    ],
-    "http://www.w3.org/2004/02/skos/core#prefLabel" : [
-      {
-        "value" : "High vitamins and/or minerals",
-        "type" : "literal",
-        "lang" : "en",
-        "graphs" : [
-          "http://static.datafoodconsortium.org/data/productGlossary_Facet.rdf"
-        ]
-      },
-      {
-        "value" : "Riche en vitamines et/ou de minéraux",
-        "type" : "literal",
-        "lang" : "fr",
-        "graphs" : [
-          "http://static.datafoodconsortium.org/data/productGlossary_Facet.rdf"
-        ]
-      }
-    ]
-  },
-  "dfc-f:IGP_EU" : {
-    "http://www.w3.org/1999/02/22-rdf-syntax-ns#type" : [
-      {
-        "value" : "http://www.w3.org/2004/02/skos/core#Concept",
-        "type" : "uri",
-        "graphs" : [
-          "http://static.datafoodconsortium.org/data/productGlossary_Facet.rdf"
-        ]
-      }
-    ],
-    "http://www.w3.org/2000/01/rdf-schema#isDefinedBy" : [
-      {
-        "value" : "gs1:PackagingMarkedLabelAccreditationCode-IGP",
-        "type" : "uri",
-        "graphs" : [
-          "http://static.datafoodconsortium.org/data/productGlossary_Facet.rdf"
-        ]
-      }
-    ],
-    "http://www.w3.org/2004/02/skos/core#altLabel" : [
-      {
-        "value" : "IGP",
-        "type" : "literal",
-        "lang" : "en",
-        "graphs" : [
-          "http://static.datafoodconsortium.org/data/productGlossary_Facet.rdf"
-        ]
-      },
-      {
-        "value" : "IGP",
-        "type" : "literal",
-        "lang" : "fr",
-        "graphs" : [
-          "http://static.datafoodconsortium.org/data/productGlossary_Facet.rdf"
-        ]
-      }
-    ],
-    "http://www.w3.org/2004/02/skos/core#broader" : [
-      {
-        "value" : "dfc-f:LocalLabel",
-        "type" : "uri",
-        "graphs" : [
-          "http://static.datafoodconsortium.org/data/productGlossary_Facet.rdf"
-        ]
-      }
-    ],
-    "http://www.w3.org/2004/02/skos/core#inScheme" : [
-      {
-        "value" : "dfc-f:DFC_ProductGlossary_Facet",
-        "type" : "uri",
-        "graphs" : [
-          "http://static.datafoodconsortium.org/data/productGlossary_Facet.rdf"
-        ]
-      }
-    ],
-    "http://www.w3.org/2004/02/skos/core#prefLabel" : [
-      {
-        "value" : "Indication géographique de provenance",
-        "type" : "literal",
-        "lang" : "en",
-        "graphs" : [
-          "http://static.datafoodconsortium.org/data/productGlossary_Facet.rdf"
-        ]
-      },
-      {
-        "value" : "Indication géographique de provenance",
-        "type" : "literal",
-        "lang" : "fr",
-        "graphs" : [
-          "http://static.datafoodconsortium.org/data/productGlossary_Facet.rdf"
-        ]
-      }
-    ]
-  },
-  "dfc-f:IleDeFrance" : {
-    "http://www.w3.org/1999/02/22-rdf-syntax-ns#type" : [
-      {
-        "value" : "http://www.w3.org/2004/02/skos/core#Concept",
-        "type" : "uri",
-        "graphs" : [
-          "http://static.datafoodconsortium.org/data/productGlossary_Facet.rdf"
-        ]
-      }
-    ],
-    "http://www.w3.org/2000/01/rdf-schema#isDefinedBy" : [
-      {
-        "value" : "https://www.wikidata.org/wiki/Q13917",
-        "type" : "uri",
-        "graphs" : [
-          "http://static.datafoodconsortium.org/data/productGlossary_Facet.rdf"
-        ]
-      }
-    ],
-    "http://www.w3.org/2004/02/skos/core#altLabel" : [
-      {
-        "value" : "Parisian region",
-        "type" : "literal",
-        "lang" : "en",
-        "graphs" : [
-          "http://static.datafoodconsortium.org/data/productGlossary_Facet.rdf"
-        ]
-      },
-      {
-        "value" : "IDF",
-        "type" : "literal",
-        "lang" : "fr",
-        "graphs" : [
-          "http://static.datafoodconsortium.org/data/productGlossary_Facet.rdf"
-        ]
-      }
-    ],
-    "http://www.w3.org/2004/02/skos/core#broader" : [
-      {
-        "value" : "dfc-f:France",
-        "type" : "uri",
-        "graphs" : [
-          "http://static.datafoodconsortium.org/data/productGlossary_Facet.rdf"
-        ]
-      }
-    ],
-    "http://www.w3.org/2004/02/skos/core#inScheme" : [
-      {
-        "value" : "dfc-f:DFC_ProductGlossary_Facet",
-        "type" : "uri",
-        "graphs" : [
-          "http://static.datafoodconsortium.org/data/productGlossary_Facet.rdf"
-        ]
-      }
-    ],
-    "http://www.w3.org/2004/02/skos/core#prefLabel" : [
-      {
-        "value" : "Ile-de-France",
-        "type" : "literal",
-        "lang" : "en",
-        "graphs" : [
-          "http://static.datafoodconsortium.org/data/productGlossary_Facet.rdf"
-        ]
-      },
-      {
-        "value" : "Île-de-France",
-        "type" : "literal",
-        "lang" : "fr",
-        "graphs" : [
-          "http://static.datafoodconsortium.org/data/productGlossary_Facet.rdf"
-        ]
-      }
-    ]
-  },
-  "dfc-f:IncreasedNutrient" : {
-    "http://purl.org/dc/terms/description" : [
-      {
-        "value" : "\"A claim stating that the content in one or more nutrients, other than vitamins and minerals, has been increased, and any claim likely to have the same meaning for the consumer, may only be made where the product meets the conditions for the claim ‘source of’ and the increase in content is at least 30% compared to a similar product.\" (source: Annex of Regulation (EC) No 1924/2006)",
-        "type" : "literal",
-        "lang" : "en",
-        "graphs" : [
-          "http://static.datafoodconsortium.org/data/productGlossary_Facet.rdf"
-        ]
-      },
-      {
-        "value" : "\"Une allégation affirmant que la teneur en un ou plusieurs nutriments, autres que des vitamines ou des minéraux, a été augmentée, ou toute autre allégation susceptible d'avoir le même sens pour le consommateur, ne peut être faite que si le produit remplit les conditions applicables à l'allégation «source de» et si l'augmentation de cette teneur est d'au moins 30 % par rapport à un produit similaire.\" (source: Annex of Regulation (EC) No 1924/2006)",
-        "type" : "literal",
-        "lang" : "fr",
-        "graphs" : [
-          "http://static.datafoodconsortium.org/data/productGlossary_Facet.rdf"
-        ]
-      }
-    ],
-    "http://www.w3.org/1999/02/22-rdf-syntax-ns#type" : [
-      {
-        "value" : "http://www.w3.org/2004/02/skos/core#Concept",
-        "type" : "uri",
-        "graphs" : [
-          "http://static.datafoodconsortium.org/data/productGlossary_Facet.rdf"
-        ]
-      }
-    ],
-    "http://www.w3.org/2004/02/skos/core#broader" : [
-      {
-        "value" : "dfc-f:NutritionalClaim",
-        "type" : "uri",
-        "graphs" : [
-          "http://static.datafoodconsortium.org/data/productGlossary_Facet.rdf"
-        ]
-      }
-    ],
-    "http://www.w3.org/2004/02/skos/core#inScheme" : [
-      {
-        "value" : "dfc-f:DFC_ProductGlossary_Facet",
-        "type" : "uri",
-        "graphs" : [
-          "http://static.datafoodconsortium.org/data/productGlossary_Facet.rdf"
-        ]
-      }
-    ],
-    "http://www.w3.org/2004/02/skos/core#prefLabel" : [
-      {
-        "value" : "Increased nutrient",
-        "type" : "literal",
-        "lang" : "en",
-        "graphs" : [
-          "http://static.datafoodconsortium.org/data/productGlossary_Facet.rdf"
-        ]
-      },
-      {
-        "value" : "Enrichi en nutriment",
-        "type" : "literal",
-        "lang" : "fr",
-        "graphs" : [
-          "http://static.datafoodconsortium.org/data/productGlossary_Facet.rdf"
-        ]
-      }
-    ]
-  },
-  "dfc-f:Ireland" : {
-    "http://www.w3.org/1999/02/22-rdf-syntax-ns#type" : [
-      {
-        "value" : "http://www.w3.org/2004/02/skos/core#Concept",
-        "type" : "uri",
-        "graphs" : [
-          "http://static.datafoodconsortium.org/data/productGlossary_Facet.rdf"
-        ]
-      }
-    ],
-    "http://www.w3.org/2000/01/rdf-schema#isDefinedBy" : [
-      {
-        "value" : "https://www.wikidata.org/wiki/Q27",
-        "type" : "uri",
-        "graphs" : [
-          "http://static.datafoodconsortium.org/data/productGlossary_Facet.rdf"
-        ]
-      }
-    ],
-    "http://www.w3.org/2004/02/skos/core#altLabel" : [
-      {
-        "value" : "Ireland",
-        "type" : "literal",
-        "lang" : "en",
-        "graphs" : [
-          "http://static.datafoodconsortium.org/data/productGlossary_Facet.rdf"
-        ]
-      },
-      {
-        "value" : "Irlande",
-        "type" : "literal",
-        "lang" : "fr",
-        "graphs" : [
-          "http://static.datafoodconsortium.org/data/productGlossary_Facet.rdf"
-        ]
-      }
-    ],
-    "http://www.w3.org/2004/02/skos/core#broader" : [
-      {
-        "value" : "dfc-f:Europe",
-        "type" : "uri",
-        "graphs" : [
-          "http://static.datafoodconsortium.org/data/productGlossary_Facet.rdf"
-        ]
-      }
-    ],
-    "http://www.w3.org/2004/02/skos/core#inScheme" : [
-      {
-        "value" : "dfc-f:DFC_ProductGlossary_Facet",
-        "type" : "uri",
-        "graphs" : [
-          "http://static.datafoodconsortium.org/data/productGlossary_Facet.rdf"
-        ]
-      }
-    ],
-    "http://www.w3.org/2004/02/skos/core#prefLabel" : [
-      {
-        "value" : "Republic of Ireland",
-        "type" : "literal",
-        "lang" : "en",
-        "graphs" : [
-          "http://static.datafoodconsortium.org/data/productGlossary_Facet.rdf"
-        ]
-      },
-      {
-        "value" : "République d'Irlande",
-        "type" : "literal",
-        "lang" : "fr",
-        "graphs" : [
-          "http://static.datafoodconsortium.org/data/productGlossary_Facet.rdf"
-        ]
-      }
-    ]
-  },
-  "dfc-f:Italy" : {
-    "http://www.w3.org/1999/02/22-rdf-syntax-ns#type" : [
-      {
-        "value" : "http://www.w3.org/2004/02/skos/core#Concept",
-        "type" : "uri",
-        "graphs" : [
-          "http://static.datafoodconsortium.org/data/productGlossary_Facet.rdf"
-        ]
-      }
-    ],
-    "http://www.w3.org/2000/01/rdf-schema#isDefinedBy" : [
-      {
-        "value" : "https://www.wikidata.org/wiki/Q38",
-        "type" : "uri",
-        "graphs" : [
-          "http://static.datafoodconsortium.org/data/productGlossary_Facet.rdf"
-        ]
-      }
-    ],
-    "http://www.w3.org/2004/02/skos/core#broader" : [
-      {
-        "value" : "dfc-f:Europe",
-        "type" : "uri",
-        "graphs" : [
-          "http://static.datafoodconsortium.org/data/productGlossary_Facet.rdf"
-        ]
-      }
-    ],
-    "http://www.w3.org/2004/02/skos/core#inScheme" : [
-      {
-        "value" : "dfc-f:DFC_ProductGlossary_Facet",
-        "type" : "uri",
-        "graphs" : [
-          "http://static.datafoodconsortium.org/data/productGlossary_Facet.rdf"
-        ]
-      }
-    ],
-    "http://www.w3.org/2004/02/skos/core#prefLabel" : [
-      {
-        "value" : "Italy",
-        "type" : "literal",
-        "lang" : "en",
-        "graphs" : [
-          "http://static.datafoodconsortium.org/data/productGlossary_Facet.rdf"
-        ]
-      },
-      {
-        "value" : "Italie",
-        "type" : "literal",
-        "lang" : "fr",
-        "graphs" : [
-          "http://static.datafoodconsortium.org/data/productGlossary_Facet.rdf"
-        ]
-      }
-    ]
-  },
-  "dfc-f:Leaf" : {
-    "http://www.w3.org/1999/02/22-rdf-syntax-ns#type" : [
-      {
-        "value" : "http://www.w3.org/2004/02/skos/core#Concept",
-        "type" : "uri",
-        "graphs" : [
-          "http://static.datafoodconsortium.org/data/productGlossary_Facet.rdf"
-        ]
-      },
-      {
-        "value" : "skos:Concept",
-        "type" : "uri",
-        "graphs" : [
-          "http://static.datafoodconsortium.org/data/productGlossary_Facet.rdf"
-        ]
-      }
-    ],
-    "http://www.w3.org/2004/02/skos/core#broader" : [
-      {
-        "value" : "dfc-f:PlantPartOrigin",
-        "type" : "uri",
-        "graphs" : [
-          "http://static.datafoodconsortium.org/data/productGlossary_Facet.rdf"
-        ]
-      }
-    ],
-    "http://www.w3.org/2004/02/skos/core#inScheme" : [
-      {
-        "value" : "dfc-f:DFC_ProductGlossary_Facet",
-        "type" : "uri",
-        "graphs" : [
-          "http://static.datafoodconsortium.org/data/productGlossary_Facet.rdf"
-        ]
-      }
-    ],
-    "http://www.w3.org/2004/02/skos/core#prefLabel" : [
-      {
-        "value" : "Leaf",
-        "type" : "literal",
-        "lang" : "en",
-        "graphs" : [
-          "http://static.datafoodconsortium.org/data/productGlossary_Facet.rdf"
-        ]
-      },
-      {
-        "value" : "Feuille",
-        "type" : "literal",
-        "lang" : "fr",
-        "graphs" : [
-          "http://static.datafoodconsortium.org/data/productGlossary_Facet.rdf"
-        ]
-      }
-    ]
-  },
-  "dfc-f:Light" : {
-    "http://purl.org/dc/terms/description" : [
-      {
-        "value" : "\"A claim stating that a product is ‘light’ or ‘lite’, and any claim likely to have the same meaning for the consumer, shall follow the same conditions as those set for the term ‘reduced’; the claim shall also be accompanied by an indication of the characteristic(s) which make(s) the food 'light' or 'lite'.\" (source: Annex of Regulation (EC) No 1924/2006)",
-        "type" : "literal",
-        "lang" : "en",
-        "graphs" : [
-          "http://static.datafoodconsortium.org/data/productGlossary_Facet.rdf"
-        ]
-      },
-      {
-        "value" : "\"Une allégation selon laquelle un produit est «allégé» ou «light», ou toute autre allégation susceptible d'avoir le même sens pour le consommateur, doit remplir les mêmes conditions que celles applicables aux termes «réduit en»; elle doit aussi être accompagnée d'une indication de la ou les caractéristiques entraînant l'allégement de la denrée alimentaire.\" (source: Annex of Regulation (EC) No 1924/2006)",
-        "type" : "literal",
-        "lang" : "fr",
-        "graphs" : [
-          "http://static.datafoodconsortium.org/data/productGlossary_Facet.rdf"
-        ]
-      }
-    ],
-    "http://www.w3.org/1999/02/22-rdf-syntax-ns#type" : [
-      {
-        "value" : "http://www.w3.org/2004/02/skos/core#Concept",
-        "type" : "uri",
-        "graphs" : [
-          "http://static.datafoodconsortium.org/data/productGlossary_Facet.rdf"
-        ]
-      }
-    ],
-    "http://www.w3.org/2004/02/skos/core#broader" : [
-      {
-        "value" : "dfc-f:NutritionalClaim",
-        "type" : "uri",
-        "graphs" : [
-          "http://static.datafoodconsortium.org/data/productGlossary_Facet.rdf"
-        ]
-      }
-    ],
-    "http://www.w3.org/2004/02/skos/core#inScheme" : [
-      {
-        "value" : "dfc-f:DFC_ProductGlossary_Facet",
-        "type" : "uri",
-        "graphs" : [
-          "http://static.datafoodconsortium.org/data/productGlossary_Facet.rdf"
-        ]
-      }
-    ],
-    "http://www.w3.org/2004/02/skos/core#prefLabel" : [
-      {
-        "value" : "Light/Lite",
-        "type" : "literal",
-        "lang" : "en",
-        "graphs" : [
-          "http://static.datafoodconsortium.org/data/productGlossary_Facet.rdf"
-        ]
-      },
-      {
-        "value" : "Allégé/Light",
-        "type" : "literal",
-        "lang" : "fr",
-        "graphs" : [
-          "http://static.datafoodconsortium.org/data/productGlossary_Facet.rdf"
-        ]
-      }
-    ]
-  },
-  "dfc-f:LightLite" : {
-    "http://purl.org/dc/terms/description" : [
-      {
-        "value" : "\"A claim stating that a product is ‘light’ or ‘lite’, and any claim likely to have the same meaning for the consumer, shall follow the same conditions as those set for the term ‘reduced’; the claim shall also be accompanied by an indication of the characteristic(s) which make(s) the food 'light' or 'lite'.\" (source: Annex of Regulation (EC) No 1924/2006)",
-        "type" : "literal",
-        "lang" : "en",
-        "graphs" : [
-          "http://static.datafoodconsortium.org/data/productGlossary_Facet.rdf"
-        ]
-      },
-      {
-        "value" : "\"Une allégation selon laquelle un produit est «allégé» ou «light», ou toute autre allégation susceptible d'avoir le même sens pour le consommateur, doit remplir les mêmes conditions que celles applicables aux termes «réduit en»; elle doit aussi être accompagnée d'une indication de la ou les caractéristiques entraînant l'allégement de la denrée alimentaire.\" (source: Annex of Regulation (EC) No 1924/2006)",
-        "type" : "literal",
-        "lang" : "fr",
-        "graphs" : [
-          "http://static.datafoodconsortium.org/data/productGlossary_Facet.rdf"
-        ]
-      }
-    ],
-    "http://www.w3.org/1999/02/22-rdf-syntax-ns#type" : [
-      {
-        "value" : "http://www.w3.org/2004/02/skos/core#Concept",
-        "type" : "uri",
-        "graphs" : [
-          "http://static.datafoodconsortium.org/data/productGlossary_Facet.rdf"
-        ]
-      }
-    ],
-    "http://www.w3.org/2004/02/skos/core#broader" : [
-      {
-        "value" : "dfc-f:NutritionalClaim",
-        "type" : "uri",
-        "graphs" : [
-          "http://static.datafoodconsortium.org/data/productGlossary_Facet.rdf"
-        ]
-      }
-    ],
-    "http://www.w3.org/2004/02/skos/core#inScheme" : [
-      {
-        "value" : "dfc-f:DFC_ProductGlossary_Facet",
-        "type" : "uri",
-        "graphs" : [
-          "http://static.datafoodconsortium.org/data/productGlossary_Facet.rdf"
-        ]
-      }
-    ],
-    "http://www.w3.org/2004/02/skos/core#prefLabel" : [
-      {
-        "value" : "Low/Light",
-        "type" : "literal",
-        "lang" : "en",
-        "graphs" : [
-          "http://static.datafoodconsortium.org/data/productGlossary_Facet.rdf"
-        ]
-      },
-      {
-        "value" : "Allégé/Light",
-        "type" : "literal",
-        "lang" : "fr",
-        "graphs" : [
-          "http://static.datafoodconsortium.org/data/productGlossary_Facet.rdf"
-        ]
-      }
-    ]
-  },
-  "dfc-f:LocalLabel" : {
-    "http://www.w3.org/1999/02/22-rdf-syntax-ns#type" : [
-      {
-        "value" : "http://www.w3.org/2004/02/skos/core#Concept",
-        "type" : "uri",
-        "graphs" : [
-          "http://static.datafoodconsortium.org/data/productGlossary_Facet.rdf"
-        ]
-      }
-    ],
-    "http://www.w3.org/2004/02/skos/core#broader" : [
-      {
-        "value" : "dfc-f:Certification",
-        "type" : "uri",
-        "graphs" : [
-          "http://static.datafoodconsortium.org/data/productGlossary_Facet.rdf"
-        ]
-      }
-    ],
-    "http://www.w3.org/2004/02/skos/core#inScheme" : [
-      {
-        "value" : "dfc-f:DFC_ProductGlossary_Facet",
-        "type" : "uri",
-        "graphs" : [
-          "http://static.datafoodconsortium.org/data/productGlossary_Facet.rdf"
-        ]
-      }
-    ],
-    "http://www.w3.org/2004/02/skos/core#narrower" : [
-      {
-        "value" : "dfc-f:AOC_FR",
-        "type" : "uri",
-        "graphs" : [
-          "http://static.datafoodconsortium.org/data/productGlossary_Facet.rdf"
-        ]
-      },
-      {
-        "value" : "dfc-f:AOP_EU",
-        "type" : "uri",
-        "graphs" : [
-          "http://static.datafoodconsortium.org/data/productGlossary_Facet.rdf"
-        ]
-      },
-      {
-        "value" : "dfc-f:IGP_EU",
-        "type" : "uri",
-        "graphs" : [
-          "http://static.datafoodconsortium.org/data/productGlossary_Facet.rdf"
-        ]
-      },
-      {
-        "value" : "dfc-f:PGS",
-        "type" : "uri",
-        "graphs" : [
-          "http://static.datafoodconsortium.org/data/productGlossary_Facet.rdf"
-        ]
-      },
-      {
-        "value" : "dfc-f:PaysansDeNature_FR",
-        "type" : "uri",
-        "graphs" : [
-          "http://static.datafoodconsortium.org/data/productGlossary_Facet.rdf"
-        ]
-      }
-    ],
-    "http://www.w3.org/2004/02/skos/core#prefLabel" : [
-      {
-        "value" : "Local label",
-        "type" : "literal",
-        "lang" : "en",
-        "graphs" : [
-          "http://static.datafoodconsortium.org/data/productGlossary_Facet.rdf"
-        ]
-      },
-      {
-        "value" : "Label local",
-        "type" : "literal",
-        "lang" : "fr",
-        "graphs" : [
-          "http://static.datafoodconsortium.org/data/productGlossary_Facet.rdf"
-        ]
-      }
-    ]
-  },
-  "dfc-f:LowEnergy" : {
-    "http://purl.org/dc/terms/description" : [
-      {
-        "value" : "\"A claim that a food is low in energy, and any claim likely to have the same meaning for the consumer, may only be made where the product does not contain more than 40 kcal (170 kJ)/100 g for solids or more than 20 kcal (80 kJ)/100 ml for liquids. For table-top sweeteners the limit of 4 kcal (17 kJ)/portion, with equivalent sweetening properties to 6 g of sucrose (approximately 1 teaspoon of sucrose), applies.\" (source: Annex of Regulation (EC) No 1924/2006)",
-        "type" : "literal",
-        "lang" : "en",
-        "graphs" : [
-          "http://static.datafoodconsortium.org/data/productGlossary_Facet.rdf"
-        ]
-      },
-      {
-        "value" : "\"Une allégation selon laquelle une denrée alimentaire a une faible valeur énergétique, ou toute autre allégation susceptible d'avoir le même sens pour le consommateur, ne peut être faite que pour un produit contenant au maximum 40 kcal (170 kJ)/100 g dans le cas des solides ou au maximum 20 kcal (80 kJ)/100 ml dans le cas des liquides. Dans le cas des édulcorants de table, la limite de 4 kcal (17 kJ)/portion, avec des propriétés édulcorantes équivalentes à 6 g de saccharose (approximativement 1 petite cuillérée de saccharose), s'applique.\" (source: Annex of Regulation (EC) No 1924/2006)",
-        "type" : "literal",
-        "lang" : "fr",
-        "graphs" : [
-          "http://static.datafoodconsortium.org/data/productGlossary_Facet.rdf"
-        ]
-      }
-    ],
-    "http://www.w3.org/1999/02/22-rdf-syntax-ns#type" : [
-      {
-        "value" : "http://www.w3.org/2004/02/skos/core#Concept",
-        "type" : "uri",
-        "graphs" : [
-          "http://static.datafoodconsortium.org/data/productGlossary_Facet.rdf"
-        ]
-      }
-    ],
-    "http://www.w3.org/2004/02/skos/core#broader" : [
-      {
-        "value" : "dfc-f:NutritionalClaim",
-        "type" : "uri",
-        "graphs" : [
-          "http://static.datafoodconsortium.org/data/productGlossary_Facet.rdf"
-        ]
-      }
-    ],
-    "http://www.w3.org/2004/02/skos/core#inScheme" : [
-      {
-        "value" : "dfc-f:DFC_ProductGlossary_Facet",
-        "type" : "uri",
-        "graphs" : [
-          "http://static.datafoodconsortium.org/data/productGlossary_Facet.rdf"
-        ]
-      }
-    ],
-    "http://www.w3.org/2004/02/skos/core#prefLabel" : [
-      {
-        "value" : "Low energy",
-        "type" : "literal",
-        "lang" : "en",
-        "graphs" : [
-          "http://static.datafoodconsortium.org/data/productGlossary_Facet.rdf"
-        ]
-      },
-      {
-        "value" : "Faible valeur énergétique",
-        "type" : "literal",
-        "lang" : "fr",
-        "graphs" : [
-          "http://static.datafoodconsortium.org/data/productGlossary_Facet.rdf"
-        ]
-      }
-    ]
-  },
-  "dfc-f:LowFat" : {
-    "http://purl.org/dc/terms/description" : [
-      {
-        "value" : "\"A claim that a food is low in fat, and any claim likely to have the same meaning for the consumer, may only be made where the product contains no more than 3 g of fat per 100 g for solids or 1,5 g of fat per 100 ml for liquids (1,8 g of fat per 100 ml for semi-skimmed milk).\" (source: Annex of Regulation (EC) No 1924/2006)",
-        "type" : "literal",
-        "lang" : "en",
-        "graphs" : [
-          "http://static.datafoodconsortium.org/data/productGlossary_Facet.rdf"
-        ]
-      },
-      {
-        "value" : "\"Une allégation selon laquelle une denrée alimentaire a une faible teneur en matières grasses, ou toute autre allégation susceptible d'avoir le même sens pour le consommateur, ne peut être faite que si le produit ne contient pas plus de 3 g de matières grasses par 100 g dans le cas des solides ou 1,5 g de matières grasses par 100 ml dans le cas des liquides (1,8 g de matières grasses par 100 ml pour le lait demi-écrémé).\" (source: Annex of Regulation (EC) No 1924/2006)",
-        "type" : "literal",
-        "lang" : "fr",
-        "graphs" : [
-          "http://static.datafoodconsortium.org/data/productGlossary_Facet.rdf"
-        ]
-      }
-    ],
-    "http://www.w3.org/1999/02/22-rdf-syntax-ns#type" : [
-      {
-        "value" : "http://www.w3.org/2004/02/skos/core#Concept",
-        "type" : "uri",
-        "graphs" : [
-          "http://static.datafoodconsortium.org/data/productGlossary_Facet.rdf"
-        ]
-      }
-    ],
-    "http://www.w3.org/2004/02/skos/core#broader" : [
-      {
-        "value" : "dfc-f:NutritionalClaim",
-        "type" : "uri",
-        "graphs" : [
-          "http://static.datafoodconsortium.org/data/productGlossary_Facet.rdf"
-        ]
-      }
-    ],
-    "http://www.w3.org/2004/02/skos/core#inScheme" : [
-      {
-        "value" : "dfc-f:DFC_ProductGlossary_Facet",
-        "type" : "uri",
-        "graphs" : [
-          "http://static.datafoodconsortium.org/data/productGlossary_Facet.rdf"
-        ]
-      }
-    ],
-    "http://www.w3.org/2004/02/skos/core#prefLabel" : [
-      {
-        "value" : "Low fat",
-        "type" : "literal",
-        "lang" : "en",
-        "graphs" : [
-          "http://static.datafoodconsortium.org/data/productGlossary_Facet.rdf"
-        ]
-      },
-      {
-        "value" : "Faible teneur en matière grasse",
-        "type" : "literal",
-        "lang" : "fr",
-        "graphs" : [
-          "http://static.datafoodconsortium.org/data/productGlossary_Facet.rdf"
-        ]
-      }
-    ]
-  },
-  "dfc-f:LowSaturatedFat" : {
-    "http://purl.org/dc/terms/description" : [
-      {
-        "value" : "\"A claim that a food is low in saturated fat, and any claim likely to have the same meaning for the consumer, may only be made if the sum of saturated fatty acids and trans-fatty acids in the product does not exceed 1,5 g per 100 g for solids or 0,75 g/100 ml for liquids and in either case the sum of saturated fatty acids and trans-fatty acids must not provide more than 10% of energy.\" (source: Annex of Regulation (EC) No 1924/2006)",
-        "type" : "literal",
-        "lang" : "en",
-        "graphs" : [
-          "http://static.datafoodconsortium.org/data/productGlossary_Facet.rdf"
-        ]
-      },
-      {
-        "value" : "\"Une allégation selon laquelle une denrée alimentaire a une faible teneur en graisses saturées, ou toute autre allégation susceptible d'avoir le même sens pour le consommateur, ne peut être faite que si la somme des acides gras saturés et des acides gras trans contenus dans le produit n'est pas supérieure à 1,5 g par 100 g de solide ou à 0,75 g par 100 ml de liquide, la somme des acides gras saturés et des acides gras trans ne pouvant pas produire, dans les deux cas, plus de 10 % de l'énergie.\" (source: Annex of Regulation (EC) No 1924/2006)",
-        "type" : "literal",
-        "lang" : "fr",
-        "graphs" : [
-          "http://static.datafoodconsortium.org/data/productGlossary_Facet.rdf"
-        ]
-      }
-    ],
-    "http://www.w3.org/1999/02/22-rdf-syntax-ns#type" : [
-      {
-        "value" : "http://www.w3.org/2004/02/skos/core#Concept",
-        "type" : "uri",
-        "graphs" : [
-          "http://static.datafoodconsortium.org/data/productGlossary_Facet.rdf"
-        ]
-      }
-    ],
-    "http://www.w3.org/2004/02/skos/core#broader" : [
-      {
-        "value" : "dfc-f:NutritionalClaim",
-        "type" : "uri",
-        "graphs" : [
-          "http://static.datafoodconsortium.org/data/productGlossary_Facet.rdf"
-        ]
-      }
-    ],
-    "http://www.w3.org/2004/02/skos/core#inScheme" : [
-      {
-        "value" : "dfc-f:DFC_ProductGlossary_Facet",
-        "type" : "uri",
-        "graphs" : [
-          "http://static.datafoodconsortium.org/data/productGlossary_Facet.rdf"
-        ]
-      }
-    ],
-    "http://www.w3.org/2004/02/skos/core#prefLabel" : [
-      {
-        "value" : "Low saturated fat",
-        "type" : "literal",
-        "lang" : "en",
-        "graphs" : [
-          "http://static.datafoodconsortium.org/data/productGlossary_Facet.rdf"
-        ]
-      },
-      {
-        "value" : "Faible teneur en graisses saturées",
-        "type" : "literal",
-        "lang" : "fr",
-        "graphs" : [
-          "http://static.datafoodconsortium.org/data/productGlossary_Facet.rdf"
-        ]
-      }
-    ]
-  },
-  "dfc-f:LowSodiumSalt" : {
-    "http://purl.org/dc/terms/description" : [
-      {
-        "value" : "\"A claim that a food is low in sodium/salt, and any claim likely to have the same meaning for the consumer, may only be made where the product contains no more than 0,12 g of sodium, or the equivalent value for salt, per 100 g or per 100 ml. For waters, other than natural mineral waters falling within the scope of Directive 80/777/EEC, this value should not exceed 2 mg of sodium per 100 ml.\" (source: Annex of Regulation (EC) No 1924/2006)",
-        "type" : "literal",
-        "lang" : "en",
-        "graphs" : [
-          "http://static.datafoodconsortium.org/data/productGlossary_Facet.rdf"
-        ]
-      },
-      {
-        "value" : "\"Une allégation selon laquelle une denrée alimentaire est pauvre en sodium ou en sel, ou toute autre allégation susceptible d'avoir le même sens pour le consommateur, ne peut être faite que si le produit ne contient pas plus de 0,12 g de sodium ou de l'équivalent en sel par 100 g ou par 100 ml. En ce qui concerne les eaux, autres que les eaux minérales naturelles relevant du champ d'application de la directive 80/777/CEE, cette valeur ne devrait pas être supérieure à 2 mg de sodium par 100 ml.\" (source: Annex of Regulation (EC) No 1924/2006)",
-        "type" : "literal",
-        "lang" : "fr",
-        "graphs" : [
-          "http://static.datafoodconsortium.org/data/productGlossary_Facet.rdf"
-        ]
-      }
-    ],
-    "http://www.w3.org/1999/02/22-rdf-syntax-ns#type" : [
-      {
-        "value" : "http://www.w3.org/2004/02/skos/core#Concept",
-        "type" : "uri",
-        "graphs" : [
-          "http://static.datafoodconsortium.org/data/productGlossary_Facet.rdf"
-        ]
-      }
-    ],
-    "http://www.w3.org/2004/02/skos/core#broader" : [
-      {
-        "value" : "dfc-f:NutritionalClaim",
-        "type" : "uri",
-        "graphs" : [
-          "http://static.datafoodconsortium.org/data/productGlossary_Facet.rdf"
-        ]
-      }
-    ],
-    "http://www.w3.org/2004/02/skos/core#inScheme" : [
-      {
-        "value" : "dfc-f:DFC_ProductGlossary_Facet",
-        "type" : "uri",
-        "graphs" : [
-          "http://static.datafoodconsortium.org/data/productGlossary_Facet.rdf"
-        ]
-      }
-    ],
-    "http://www.w3.org/2004/02/skos/core#prefLabel" : [
-      {
-        "value" : "Low sodium/salt",
-        "type" : "literal",
-        "lang" : "en",
-        "graphs" : [
-          "http://static.datafoodconsortium.org/data/productGlossary_Facet.rdf"
-        ]
-      },
-      {
-        "value" : "Pauvre en sodium/sel",
-        "type" : "literal",
-        "lang" : "fr",
-        "graphs" : [
-          "http://static.datafoodconsortium.org/data/productGlossary_Facet.rdf"
-        ]
-      }
-    ]
-  },
-  "dfc-f:LowSugars" : {
-    "http://purl.org/dc/terms/description" : [
-      {
-        "value" : "\"A claim that a food is low in sugars, and any claim likely to have the same meaning for the consumer, may only be made where the product contains no more than 5 g of sugars per 100 g for solids or 2,5 g of sugars per 100 ml for liquids.\" (source: Annex of Regulation (EC) No 1924/2006)",
-        "type" : "literal",
-        "lang" : "en",
-        "graphs" : [
-          "http://static.datafoodconsortium.org/data/productGlossary_Facet.rdf"
-        ]
-      },
-      {
-        "value" : "\"Une allégation selon laquelle une denrée alimentaire a une faible teneur en sucres, ou toute autre allégation susceptible d'avoir le même sens pour le consommateur, ne peut être faite que si le produit ne contient pas plus de 5 g de sucres par 100 g dans le cas des solides ou 2,5 g de sucres par 100 ml dans le cas des liquides.\" (source: Annex of Regulation (EC) No 1924/2006)",
-        "type" : "literal",
-        "lang" : "fr",
-        "graphs" : [
-          "http://static.datafoodconsortium.org/data/productGlossary_Facet.rdf"
-        ]
-      }
-    ],
-    "http://www.w3.org/1999/02/22-rdf-syntax-ns#type" : [
-      {
-        "value" : "http://www.w3.org/2004/02/skos/core#Concept",
-        "type" : "uri",
-        "graphs" : [
-          "http://static.datafoodconsortium.org/data/productGlossary_Facet.rdf"
-        ]
-      }
-    ],
-    "http://www.w3.org/2004/02/skos/core#broader" : [
-      {
-        "value" : "dfc-f:NutritionalClaim",
-        "type" : "uri",
-        "graphs" : [
-          "http://static.datafoodconsortium.org/data/productGlossary_Facet.rdf"
-        ]
-      }
-    ],
-    "http://www.w3.org/2004/02/skos/core#inScheme" : [
-      {
-        "value" : "dfc-f:DFC_ProductGlossary_Facet",
-        "type" : "uri",
-        "graphs" : [
-          "http://static.datafoodconsortium.org/data/productGlossary_Facet.rdf"
-        ]
-      }
-    ],
-    "http://www.w3.org/2004/02/skos/core#prefLabel" : [
-      {
-        "value" : "Low sugars",
-        "type" : "literal",
-        "lang" : "en",
-        "graphs" : [
-          "http://static.datafoodconsortium.org/data/productGlossary_Facet.rdf"
-        ]
-      },
-      {
-        "value" : "Faible teneur en sucres",
-        "type" : "literal",
-        "lang" : "fr",
-        "graphs" : [
-          "http://static.datafoodconsortium.org/data/productGlossary_Facet.rdf"
-        ]
-      }
-    ]
-  },
-  "dfc-f:MSC" : {
-    "http://www.w3.org/1999/02/22-rdf-syntax-ns#type" : [
-      {
-        "value" : "http://www.w3.org/2004/02/skos/core#Concept",
-        "type" : "uri",
-        "graphs" : [
-          "http://static.datafoodconsortium.org/data/productGlossary_Facet.rdf"
-        ]
-      }
-    ],
-    "http://www.w3.org/2000/01/rdf-schema#isDefinedBy" : [
-      {
-        "value" : "gs1:PackagingMarkedLabelAccreditationCode-MARINE_STEWARDSHIP_COUNCIL_LABEL",
-        "type" : "uri",
-        "graphs" : [
-          "http://static.datafoodconsortium.org/data/productGlossary_Facet.rdf"
-        ]
-      }
-    ],
-    "http://www.w3.org/2004/02/skos/core#altLabel" : [
-      {
-        "value" : "MSC",
-        "type" : "literal",
-        "lang" : "en",
-        "graphs" : [
-          "http://static.datafoodconsortium.org/data/productGlossary_Facet.rdf"
-        ]
-      },
-      {
-        "value" : "MSC",
-        "type" : "literal",
-        "lang" : "fr",
-        "graphs" : [
-          "http://static.datafoodconsortium.org/data/productGlossary_Facet.rdf"
-        ]
-      }
-    ],
-    "http://www.w3.org/2004/02/skos/core#broader" : [
-      {
-        "value" : "dfc-f:EthicalLabel",
-        "type" : "uri",
-        "graphs" : [
-          "http://static.datafoodconsortium.org/data/productGlossary_Facet.rdf"
-        ]
-      }
-    ],
-    "http://www.w3.org/2004/02/skos/core#inScheme" : [
-      {
-        "value" : "dfc-f:DFC_ProductGlossary_Facet",
-        "type" : "uri",
-        "graphs" : [
-          "http://static.datafoodconsortium.org/data/productGlossary_Facet.rdf"
-        ]
-      }
-    ],
-    "http://www.w3.org/2004/02/skos/core#prefLabel" : [
-      {
-        "value" : "Marine Stewardship Council",
-        "type" : "literal",
-        "lang" : "en",
-        "graphs" : [
-          "http://static.datafoodconsortium.org/data/productGlossary_Facet.rdf"
-        ]
-      },
-      {
-        "value" : "Pêche durable MSC",
-        "type" : "literal",
-        "lang" : "fr",
-        "graphs" : [
-          "http://static.datafoodconsortium.org/data/productGlossary_Facet.rdf"
-        ]
-      }
-    ]
-  },
-  "dfc-f:MarketingLabel" : {
-    "http://www.w3.org/1999/02/22-rdf-syntax-ns#type" : [
-      {
-        "value" : "http://www.w3.org/2004/02/skos/core#Concept",
-        "type" : "uri",
-        "graphs" : [
-          "http://static.datafoodconsortium.org/data/productGlossary_Facet.rdf"
-        ]
-      }
-    ],
-    "http://www.w3.org/2004/02/skos/core#broader" : [
-      {
-        "value" : "dfc-f:Certification",
-        "type" : "uri",
-        "graphs" : [
-          "http://static.datafoodconsortium.org/data/productGlossary_Facet.rdf"
-        ]
-      }
-    ],
-    "http://www.w3.org/2004/02/skos/core#inScheme" : [
-      {
-        "value" : "dfc-f:DFC_ProductGlossary_Facet",
-        "type" : "uri",
-        "graphs" : [
-          "http://static.datafoodconsortium.org/data/productGlossary_Facet.rdf"
-        ]
-      }
-    ],
-    "http://www.w3.org/2004/02/skos/core#narrower" : [
-      {
-        "value" : "dfc-f:ProductOfTheYear",
-        "type" : "uri",
-        "graphs" : [
-          "http://static.datafoodconsortium.org/data/productGlossary_Facet.rdf"
-        ]
-      },
-      {
-        "value" : "dfc-f:TasteOfTheYear",
-        "type" : "uri",
-        "graphs" : [
-          "http://static.datafoodconsortium.org/data/productGlossary_Facet.rdf"
-        ]
-      }
-    ],
-    "http://www.w3.org/2004/02/skos/core#prefLabel" : [
-      {
-        "value" : "Marketing label",
-        "type" : "literal",
-        "lang" : "en",
-        "graphs" : [
-          "http://static.datafoodconsortium.org/data/productGlossary_Facet.rdf"
-        ]
-      },
-      {
-        "value" : "Label marketing",
-        "type" : "literal",
-        "lang" : "fr",
-        "graphs" : [
-          "http://static.datafoodconsortium.org/data/productGlossary_Facet.rdf"
-        ]
-      }
-    ]
-  },
-  "dfc-f:Milk-fed" : {
-    "http://www.w3.org/1999/02/22-rdf-syntax-ns#type" : [
-      {
-        "value" : "http://www.w3.org/2004/02/skos/core#Concept",
-        "type" : "uri",
-        "graphs" : [
-          "http://static.datafoodconsortium.org/data/productGlossary_Facet.rdf"
-        ]
-      }
-    ],
-    "http://www.w3.org/2004/02/skos/core#broader" : [
-      {
-        "value" : "dfc-f:EthicalLabel",
-        "type" : "uri",
-        "graphs" : [
-          "http://static.datafoodconsortium.org/data/productGlossary_Facet.rdf"
-        ]
-      }
-    ],
-    "http://www.w3.org/2004/02/skos/core#inScheme" : [
-      {
-        "value" : "dfc-f:DFC_ProductGlossary_Facet",
-        "type" : "uri",
-        "graphs" : [
-          "http://static.datafoodconsortium.org/data/productGlossary_Facet.rdf"
-        ]
-      }
-    ],
-    "http://www.w3.org/2004/02/skos/core#prefLabel" : [
-      {
-        "value" : "Milk-fed",
-        "type" : "literal",
-        "lang" : "en",
-        "graphs" : [
-          "http://static.datafoodconsortium.org/data/productGlossary_Facet.rdf"
-        ]
-      },
-      {
-        "value" : "Nourri au lait",
-        "type" : "literal",
-        "lang" : "fr",
-        "graphs" : [
-          "http://static.datafoodconsortium.org/data/productGlossary_Facet.rdf"
-        ]
-      }
-    ]
-  },
-  "dfc-f:Mineral" : {
-    "http://www.w3.org/1999/02/22-rdf-syntax-ns#type" : [
-      {
-        "value" : "http://www.w3.org/2004/02/skos/core#Concept",
-        "type" : "uri",
-        "graphs" : [
-          "http://static.datafoodconsortium.org/data/productGlossary_Facet.rdf"
-        ]
-      }
-    ],
-    "http://www.w3.org/2004/02/skos/core#broader" : [
-      {
-        "value" : "dfc-f:NatureOrigin",
-        "type" : "uri",
-        "graphs" : [
-          "http://static.datafoodconsortium.org/data/productGlossary_Facet.rdf"
-        ]
-      }
-    ],
-    "http://www.w3.org/2004/02/skos/core#inScheme" : [
-      {
-        "value" : "dfc-f:DFC_ProductGlossary_Facet",
-        "type" : "uri",
-        "graphs" : [
-          "http://static.datafoodconsortium.org/data/productGlossary_Facet.rdf"
-        ]
-      }
-    ],
-    "http://www.w3.org/2004/02/skos/core#prefLabel" : [
-      {
-        "value" : "Mineral",
-        "type" : "literal",
-        "lang" : "en",
-        "graphs" : [
-          "http://static.datafoodconsortium.org/data/productGlossary_Facet.rdf"
-        ]
-      },
-      {
-        "value" : "Minéral",
-        "type" : "literal",
-        "lang" : "fr",
-        "graphs" : [
-          "http://static.datafoodconsortium.org/data/productGlossary_Facet.rdf"
-        ]
-      }
-    ]
-  },
-  "dfc-f:MultiGeoOrigin" : {
-    "http://www.w3.org/1999/02/22-rdf-syntax-ns#type" : [
-      {
-        "value" : "http://www.w3.org/2004/02/skos/core#Concept",
-        "type" : "uri",
-        "graphs" : [
-          "http://static.datafoodconsortium.org/data/productGlossary_Facet.rdf"
-        ]
-      }
-    ],
-    "http://www.w3.org/2004/02/skos/core#broader" : [
-      {
-        "value" : "dfc-f:TerritorialOrigin",
-        "type" : "uri",
-        "graphs" : [
-          "http://static.datafoodconsortium.org/data/productGlossary_Facet.rdf"
-        ]
-      }
-    ],
-    "http://www.w3.org/2004/02/skos/core#inScheme" : [
-      {
-        "value" : "dfc-f:DFC_ProductGlossary_Facet",
-        "type" : "uri",
-        "graphs" : [
-          "http://static.datafoodconsortium.org/data/productGlossary_Facet.rdf"
-        ]
-      }
-    ],
-    "http://www.w3.org/2004/02/skos/core#prefLabel" : [
-      {
-        "value" : "Multi-territorial origin",
-        "type" : "literal",
-        "lang" : "en",
-        "graphs" : [
-          "http://static.datafoodconsortium.org/data/productGlossary_Facet.rdf"
-        ]
-      },
-      {
-        "value" : "Origine territorial multiple",
-        "type" : "literal",
-        "lang" : "fr",
-        "graphs" : [
-          "http://static.datafoodconsortium.org/data/productGlossary_Facet.rdf"
-        ]
-      }
-    ]
-  },
-  "dfc-f:MultiNatureOrigin" : {
-    "http://www.w3.org/1999/02/22-rdf-syntax-ns#type" : [
-      {
-        "value" : "http://www.w3.org/2004/02/skos/core#Concept",
-        "type" : "uri",
-        "graphs" : [
-          "http://static.datafoodconsortium.org/data/productGlossary_Facet.rdf"
-        ]
-      }
-    ],
-    "http://www.w3.org/2004/02/skos/core#broader" : [
-      {
-        "value" : "dfc-f:NatureOrigin",
-        "type" : "uri",
-        "graphs" : [
-          "http://static.datafoodconsortium.org/data/productGlossary_Facet.rdf"
-        ]
-      }
-    ],
-    "http://www.w3.org/2004/02/skos/core#inScheme" : [
-      {
-        "value" : "dfc-f:DFC_ProductGlossary_Facet",
-        "type" : "uri",
-        "graphs" : [
-          "http://static.datafoodconsortium.org/data/productGlossary_Facet.rdf"
-        ]
-      }
-    ],
-    "http://www.w3.org/2004/02/skos/core#prefLabel" : [
-      {
-        "value" : "Multiorigin",
-        "type" : "literal",
-        "lang" : "en",
-        "graphs" : [
-          "http://static.datafoodconsortium.org/data/productGlossary_Facet.rdf"
-        ]
-      },
-      {
-        "value" : "Origine multiple",
-        "type" : "literal",
-        "lang" : "fr",
-        "graphs" : [
-          "http://static.datafoodconsortium.org/data/productGlossary_Facet.rdf"
-        ]
-      }
-    ]
-  },
-  "dfc-f:MultiOrigin" : {
-    "http://www.w3.org/1999/02/22-rdf-syntax-ns#type" : [
-      {
-        "value" : "http://www.w3.org/2004/02/skos/core#Concept",
-        "type" : "uri",
-        "graphs" : [
-          "http://static.datafoodconsortium.org/data/productGlossary_Facet.rdf"
-        ]
-      },
-      {
-        "value" : "skos:Concept",
-        "type" : "uri",
-        "graphs" : [
-          "http://static.datafoodconsortium.org/data/productGlossary_Facet.rdf"
-        ]
-      }
-    ],
-    "http://www.w3.org/2004/02/skos/core#broader" : [
-      {
-        "value" : "dfc-f:PartOrigin",
-        "type" : "uri",
-        "graphs" : [
-          "http://static.datafoodconsortium.org/data/productGlossary_Facet.rdf"
-        ]
-      }
-    ],
-    "http://www.w3.org/2004/02/skos/core#inScheme" : [
-      {
-        "value" : "dfc-f:DFC_ProductGlossary_Facet",
-        "type" : "uri",
-        "graphs" : [
-          "http://static.datafoodconsortium.org/data/productGlossary_Facet.rdf"
-        ]
-      }
-    ],
-    "http://www.w3.org/2004/02/skos/core#prefLabel" : [
-      {
-        "value" : "Multiorigin",
-        "type" : "literal",
-        "lang" : "en",
-        "graphs" : [
-          "http://static.datafoodconsortium.org/data/productGlossary_Facet.rdf"
-        ]
-      },
-      {
-        "value" : "Origine multiple",
-        "type" : "literal",
-        "lang" : "fr",
-        "graphs" : [
-          "http://static.datafoodconsortium.org/data/productGlossary_Facet.rdf"
-        ]
-      }
-    ]
-  },
-  "dfc-f:Natural" : {
-    "http://purl.org/dc/terms/description" : [
-      {
-        "value" : "\"Where a food naturally meets the condition(s) laid down in this Annex for the use of a nutritional claim, the term 'naturally/natural' may be used as a prefix to the claim.\" (source: Annex of Regulation (EC) No 1924/2006)",
-        "type" : "literal",
-        "lang" : "en",
-        "graphs" : [
-          "http://static.datafoodconsortium.org/data/productGlossary_Facet.rdf"
-        ]
-      },
-      {
-        "value" : "\"Lorsqu'une denrée alimentaire remplit naturellement la ou les conditions fixées dans la présente annexe pour l'utilisation d'une allégation nutritionnelle, le terme «naturellement/naturel» peut accompagner cette allégation.\" (source: Annex of Regulation (EC) No 1924/2006)",
-        "type" : "literal",
-        "lang" : "fr",
-        "graphs" : [
-          "http://static.datafoodconsortium.org/data/productGlossary_Facet.rdf"
-        ]
-      }
-    ],
-    "http://www.w3.org/1999/02/22-rdf-syntax-ns#type" : [
-      {
-        "value" : "http://www.w3.org/2004/02/skos/core#Concept",
-        "type" : "uri",
-        "graphs" : [
-          "http://static.datafoodconsortium.org/data/productGlossary_Facet.rdf"
-        ]
-      }
-    ],
-    "http://www.w3.org/2004/02/skos/core#broader" : [
-      {
-        "value" : "dfc-f:NutritionalClaim",
-        "type" : "uri",
-        "graphs" : [
-          "http://static.datafoodconsortium.org/data/productGlossary_Facet.rdf"
-        ]
-      }
-    ],
-    "http://www.w3.org/2004/02/skos/core#inScheme" : [
-      {
-        "value" : "dfc-f:DFC_ProductGlossary_Facet",
-        "type" : "uri",
-        "graphs" : [
-          "http://static.datafoodconsortium.org/data/productGlossary_Facet.rdf"
-        ]
-      }
-    ],
-    "http://www.w3.org/2004/02/skos/core#prefLabel" : [
-      {
-        "value" : "Naturally/Natural",
-        "type" : "literal",
-        "lang" : "en",
-        "graphs" : [
-          "http://static.datafoodconsortium.org/data/productGlossary_Facet.rdf"
-        ]
-      },
-      {
-        "value" : "Allégé/Light",
-        "type" : "literal",
-        "lang" : "fr",
-        "graphs" : [
-          "http://static.datafoodconsortium.org/data/productGlossary_Facet.rdf"
-        ]
-      }
-    ]
-  },
-  "dfc-f:NatureEtProgres" : {
-    "http://www.w3.org/1999/02/22-rdf-syntax-ns#type" : [
-      {
-        "value" : "http://www.w3.org/2004/02/skos/core#Concept",
-        "type" : "uri",
-        "graphs" : [
-          "http://static.datafoodconsortium.org/data/productGlossary_Facet.rdf"
-        ]
-      }
-    ],
-    "http://www.w3.org/2000/01/rdf-schema#isDefinedBy" : [
-      {
-        "value" : "gs1:PackagingMarkedLabelAccreditationCode-NATURE_ET_PROGRES",
-        "type" : "uri",
-        "graphs" : [
-          "http://static.datafoodconsortium.org/data/productGlossary_Facet.rdf"
-        ]
-      }
-    ],
-    "http://www.w3.org/2004/02/skos/core#altLabel" : [
-      {
-        "value" : "Nature and Progress",
-        "type" : "literal",
-        "lang" : "en",
-        "graphs" : [
-          "http://static.datafoodconsortium.org/data/productGlossary_Facet.rdf"
-        ]
-      }
-    ],
-    "http://www.w3.org/2004/02/skos/core#broader" : [
-      {
-        "value" : "dfc-f:OrganicLabel",
-        "type" : "uri",
-        "graphs" : [
-          "http://static.datafoodconsortium.org/data/productGlossary_Facet.rdf"
-        ]
-      }
-    ],
-    "http://www.w3.org/2004/02/skos/core#inScheme" : [
-      {
-        "value" : "dfc-f:DFC_ProductGlossary_Facet",
-        "type" : "uri",
-        "graphs" : [
-          "http://static.datafoodconsortium.org/data/productGlossary_Facet.rdf"
-        ]
-      }
-    ],
-    "http://www.w3.org/2004/02/skos/core#prefLabel" : [
-      {
-        "value" : "Nature et progrès",
-        "type" : "literal",
-        "lang" : "en",
-        "graphs" : [
-          "http://static.datafoodconsortium.org/data/productGlossary_Facet.rdf"
-        ]
-      },
-      {
-        "value" : "Nature et progrès",
-        "type" : "literal",
-        "lang" : "fr",
-        "graphs" : [
-          "http://static.datafoodconsortium.org/data/productGlossary_Facet.rdf"
-        ]
-      }
-    ]
-  },
-  "dfc-f:NatureOrigin" : {
-    "http://purl.org/dc/terms/description" : [
-      {
-        "value" : "Natural \"living\" origin concerned",
-        "type" : "literal",
-        "lang" : "en",
-        "graphs" : [
-          "http://static.datafoodconsortium.org/data/productGlossary_Facet.rdf"
-        ]
-      },
-      {
-        "value" : "Source \"vivante\" d'origine concernée",
-        "type" : "literal",
-        "lang" : "fr",
-        "graphs" : [
-          "http://static.datafoodconsortium.org/data/productGlossary_Facet.rdf"
-        ]
-      }
-    ],
-    "http://www.w3.org/1999/02/22-rdf-syntax-ns#type" : [
-      {
-        "value" : "http://www.w3.org/2004/02/skos/core#Concept",
-        "type" : "uri",
-        "graphs" : [
-          "http://static.datafoodconsortium.org/data/productGlossary_Facet.rdf"
-        ]
-      }
-    ],
-    "http://www.w3.org/2000/01/rdf-schema#comment" : [
-      {
-        "value" : "We made the list for the prototype with open nomenclature to start with for plants and animals but might be better to connected directly from relevant source ontologies for variaties, races, etc. (http://open-nomenclature.org/fra/nomenclatures/varieties/tree).",
-        "type" : "literal",
-        "lang" : "en",
-        "graphs" : [
-          "http://static.datafoodconsortium.org/data/productGlossary_Facet.rdf"
-        ]
-      }
-    ],
-    "http://www.w3.org/2004/02/skos/core#inScheme" : [
-      {
-        "value" : "dfc-f:DFC_ProductGlossary_Facet",
-        "type" : "uri",
-        "graphs" : [
-          "http://static.datafoodconsortium.org/data/productGlossary_Facet.rdf"
-        ]
-      }
-    ],
-    "http://www.w3.org/2004/02/skos/core#narrower" : [
-      {
-        "value" : "dfc-f:Algae",
-        "type" : "uri",
-        "graphs" : [
-          "http://static.datafoodconsortium.org/data/productGlossary_Facet.rdf"
-        ]
-      },
-      {
-        "value" : "dfc-f:AnimalOrigin",
-        "type" : "uri",
-        "graphs" : [
-          "http://static.datafoodconsortium.org/data/productGlossary_Facet.rdf"
-        ]
-      },
-      {
-        "value" : "dfc-f:Bacteria",
-        "type" : "uri",
-        "graphs" : [
-          "http://static.datafoodconsortium.org/data/productGlossary_Facet.rdf"
-        ]
-      },
-      {
-        "value" : "dfc-f:Funghi",
-        "type" : "uri",
-        "graphs" : [
-          "http://static.datafoodconsortium.org/data/productGlossary_Facet.rdf"
-        ]
-      },
-      {
-        "value" : "dfc-f:Mineral",
-        "type" : "uri",
-        "graphs" : [
-          "http://static.datafoodconsortium.org/data/productGlossary_Facet.rdf"
-        ]
-      },
-      {
-        "value" : "dfc-f:MultiNatureOrigin",
-        "type" : "uri",
-        "graphs" : [
-          "http://static.datafoodconsortium.org/data/productGlossary_Facet.rdf"
-        ]
-      },
-      {
-        "value" : "dfc-f:PlantOrigin",
-        "type" : "uri",
-        "graphs" : [
-          "http://static.datafoodconsortium.org/data/productGlossary_Facet.rdf"
-        ]
-      },
-      {
-        "value" : "dfc-f:UnknownNatureOrigin",
-        "type" : "uri",
-        "graphs" : [
-          "http://static.datafoodconsortium.org/data/productGlossary_Facet.rdf"
-        ]
-      },
-      {
-        "value" : "dfc-f:Water",
-        "type" : "uri",
-        "graphs" : [
-          "http://static.datafoodconsortium.org/data/productGlossary_Facet.rdf"
-        ]
-      }
-    ],
-    "http://www.w3.org/2004/02/skos/core#prefLabel" : [
-      {
-        "value" : "Natural origin",
-        "type" : "literal",
-        "lang" : "en",
-        "graphs" : [
-          "http://static.datafoodconsortium.org/data/productGlossary_Facet.rdf"
-        ]
-      },
-      {
-        "value" : "Source naturelle d'origine",
-        "type" : "literal",
-        "lang" : "fr",
-        "graphs" : [
-          "http://static.datafoodconsortium.org/data/productGlossary_Facet.rdf"
-        ]
-      }
-    ],
-    "http://www.w3.org/2004/02/skos/core#topConceptOf" : [
-      {
-        "value" : "dfc-f:DFC_ProductGlossary_Facet",
-        "type" : "uri",
-        "graphs" : [
-          "http://static.datafoodconsortium.org/data/productGlossary_Facet.rdf"
-        ]
-      }
-    ]
-  },
-  "dfc-f:Netherlands" : {
-    "http://www.w3.org/1999/02/22-rdf-syntax-ns#type" : [
-      {
-        "value" : "http://www.w3.org/2004/02/skos/core#Concept",
-        "type" : "uri",
-        "graphs" : [
-          "http://static.datafoodconsortium.org/data/productGlossary_Facet.rdf"
-        ]
-      }
-    ],
-    "http://www.w3.org/2000/01/rdf-schema#isDefinedBy" : [
-      {
-        "value" : "https://www.wikidata.org/wiki/Q55",
-        "type" : "uri",
-        "graphs" : [
-          "http://static.datafoodconsortium.org/data/productGlossary_Facet.rdf"
-        ]
-      }
-    ],
-    "http://www.w3.org/2004/02/skos/core#broader" : [
-      {
-        "value" : "dfc-f:Europe",
-        "type" : "uri",
-        "graphs" : [
-          "http://static.datafoodconsortium.org/data/productGlossary_Facet.rdf"
-        ]
-      }
-    ],
-    "http://www.w3.org/2004/02/skos/core#inScheme" : [
-      {
-        "value" : "dfc-f:DFC_ProductGlossary_Facet",
-        "type" : "uri",
-        "graphs" : [
-          "http://static.datafoodconsortium.org/data/productGlossary_Facet.rdf"
-        ]
-      }
-    ],
-    "http://www.w3.org/2004/02/skos/core#prefLabel" : [
-      {
-        "value" : "Netherlands",
-        "type" : "literal",
-        "lang" : "en",
-        "graphs" : [
-          "http://static.datafoodconsortium.org/data/productGlossary_Facet.rdf"
-        ]
-      },
-      {
-        "value" : "Pays bas",
-        "type" : "literal",
-        "lang" : "fr",
-        "graphs" : [
-          "http://static.datafoodconsortium.org/data/productGlossary_Facet.rdf"
-        ]
-      }
-    ]
-  },
-  "dfc-f:NewZealand" : {
-    "http://www.w3.org/1999/02/22-rdf-syntax-ns#type" : [
-      {
-        "value" : "http://www.w3.org/2004/02/skos/core#Concept",
-        "type" : "uri",
-        "graphs" : [
-          "http://static.datafoodconsortium.org/data/productGlossary_Facet.rdf"
-        ]
-      }
-    ],
-    "http://www.w3.org/2000/01/rdf-schema#isDefinedBy" : [
-      {
-        "value" : "https://www.wikidata.org/wiki/Q664",
-        "type" : "uri",
-        "graphs" : [
-          "http://static.datafoodconsortium.org/data/productGlossary_Facet.rdf"
-        ]
-      }
-    ],
-    "http://www.w3.org/2004/02/skos/core#broader" : [
-      {
-        "value" : "dfc-f:Oceania",
-        "type" : "uri",
-        "graphs" : [
-          "http://static.datafoodconsortium.org/data/productGlossary_Facet.rdf"
-        ]
-      }
-    ],
-    "http://www.w3.org/2004/02/skos/core#inScheme" : [
-      {
-        "value" : "dfc-f:DFC_ProductGlossary_Facet",
-        "type" : "uri",
-        "graphs" : [
-          "http://static.datafoodconsortium.org/data/productGlossary_Facet.rdf"
-        ]
-      }
-    ],
-    "http://www.w3.org/2004/02/skos/core#prefLabel" : [
-      {
-        "value" : "New Zealand",
-        "type" : "literal",
-        "lang" : "en",
-        "graphs" : [
-          "http://static.datafoodconsortium.org/data/productGlossary_Facet.rdf"
-        ]
-      },
-      {
-        "value" : "Nouvelle Zélande",
-        "type" : "literal",
-        "lang" : "fr",
-        "graphs" : [
-          "http://static.datafoodconsortium.org/data/productGlossary_Facet.rdf"
-        ]
-      }
-    ]
-  },
-  "dfc-f:NoAddedSodiumSalt" : {
-    "http://purl.org/dc/terms/description" : [
-      {
-        "value" : "\"A claim stating that sodium/salt has not been added to a food and any claim likely to have the same meaning for the consumer may only be made where the product does not contain any added sodium/salt or any other ingredient containing added sodium/salt and the product contains no more than 0,12 g sodium, or the equivalent value for salt, per 100 g or 100 ml.\" (source: Annex of Regulation (EC) No 1924/2006)",
-        "type" : "literal",
-        "lang" : "en",
-        "graphs" : [
-          "http://static.datafoodconsortium.org/data/productGlossary_Facet.rdf"
-        ]
-      },
-      {
-        "value" : "\"Une allégation selon laquelle il n’a pas été ajouté de sodium ou de sel à une denrée alimentaire, ou toute autre allégation susceptible d’avoir le même sens pour le consommateur, ne peut être faite que si le produit ne contient pas de sodium ou de sel ajouté ou tout autre ingrédient contenant du sodium ou du sel ajouté et si le produit ne contient pas plus de 0,12 g de sodium ou de l’équivalent en sel par 100 g ou par 100 ml.\" (source: Annex of Regulation (EC) No 1924/2006)",
-        "type" : "literal",
-        "lang" : "fr",
-        "graphs" : [
-          "http://static.datafoodconsortium.org/data/productGlossary_Facet.rdf"
-        ]
-      }
-    ],
-    "http://www.w3.org/1999/02/22-rdf-syntax-ns#type" : [
-      {
-        "value" : "http://www.w3.org/2004/02/skos/core#Concept",
-        "type" : "uri",
-        "graphs" : [
-          "http://static.datafoodconsortium.org/data/productGlossary_Facet.rdf"
-        ]
-      }
-    ],
-    "http://www.w3.org/2004/02/skos/core#broader" : [
-      {
-        "value" : "dfc-f:NutritionalClaim",
-        "type" : "uri",
-        "graphs" : [
-          "http://static.datafoodconsortium.org/data/productGlossary_Facet.rdf"
-        ]
-      }
-    ],
-    "http://www.w3.org/2004/02/skos/core#inScheme" : [
-      {
-        "value" : "dfc-f:DFC_ProductGlossary_Facet",
-        "type" : "uri",
-        "graphs" : [
-          "http://static.datafoodconsortium.org/data/productGlossary_Facet.rdf"
-        ]
-      }
-    ],
-    "http://www.w3.org/2004/02/skos/core#prefLabel" : [
-      {
-        "value" : "No added sodium/salt",
-        "type" : "literal",
-        "lang" : "en",
-        "graphs" : [
-          "http://static.datafoodconsortium.org/data/productGlossary_Facet.rdf"
-        ]
-      },
-      {
-        "value" : "Sans sodium/sel ajouté",
-        "type" : "literal",
-        "lang" : "fr",
-        "graphs" : [
-          "http://static.datafoodconsortium.org/data/productGlossary_Facet.rdf"
-        ]
-      }
-    ]
-  },
-  "dfc-f:NoAddedSugars" : {
-    "http://purl.org/dc/terms/description" : [
-      {
-        "value" : "\"A claim stating that sugars have not been added to a food, and any claim likely to have the same meaning for the consumer, may only be made where the product does not contain any added mono- or disaccharides or any other food used for its sweetening properties. If sugars are naturally present in the food, the following indication should also appear on the label: 'CONTAINS NATURALLY OCCURRING SUGARS'.\" (source: Annex of Regulation (EC) No 1924/2006)",
-        "type" : "literal",
-        "lang" : "en",
-        "graphs" : [
-          "http://static.datafoodconsortium.org/data/productGlossary_Facet.rdf"
-        ]
-      },
-      {
-        "value" : "\"Une allégation selon laquelle il n'a pas été ajouté de sucres à une denrée alimentaire, ou toute autre allégation susceptible d'avoir le même sens pour le consommateur, ne peut être faite que si le produit ne contient pas de monosaccharides ou disaccharides ajoutés ou toute autre denrée alimentaire utilisée pour ses propriétés édulcorantes. Si les sucres sont naturellement présents dans la denrée alimentaire, l'indication suivante devrait également figurer sur l'étiquette: «CONTIENT DES SUCRES NATURELLEMENT PRÉSENTS».\" (source: Annex of Regulation (EC) No 1924/2006)",
-        "type" : "literal",
-        "lang" : "fr",
-        "graphs" : [
-          "http://static.datafoodconsortium.org/data/productGlossary_Facet.rdf"
-        ]
-      }
-    ],
-    "http://www.w3.org/1999/02/22-rdf-syntax-ns#type" : [
-      {
-        "value" : "http://www.w3.org/2004/02/skos/core#Concept",
-        "type" : "uri",
-        "graphs" : [
-          "http://static.datafoodconsortium.org/data/productGlossary_Facet.rdf"
-        ]
-      }
-    ],
-    "http://www.w3.org/2004/02/skos/core#broader" : [
-      {
-        "value" : "dfc-f:NutritionalClaim",
-        "type" : "uri",
-        "graphs" : [
-          "http://static.datafoodconsortium.org/data/productGlossary_Facet.rdf"
-        ]
-      }
-    ],
-    "http://www.w3.org/2004/02/skos/core#inScheme" : [
-      {
-        "value" : "dfc-f:DFC_ProductGlossary_Facet",
-        "type" : "uri",
-        "graphs" : [
-          "http://static.datafoodconsortium.org/data/productGlossary_Facet.rdf"
-        ]
-      }
-    ],
-    "http://www.w3.org/2004/02/skos/core#prefLabel" : [
-      {
-        "value" : "With no added sugars",
-        "type" : "literal",
-        "lang" : "en",
-        "graphs" : [
-          "http://static.datafoodconsortium.org/data/productGlossary_Facet.rdf"
-        ]
-      },
-      {
-        "value" : "Sans sucres ajoutés",
-        "type" : "literal",
-        "lang" : "fr",
-        "graphs" : [
-          "http://static.datafoodconsortium.org/data/productGlossary_Facet.rdf"
-        ]
-      }
-    ]
-  },
-  "dfc-f:Normandy" : {
-    "http://www.w3.org/1999/02/22-rdf-syntax-ns#type" : [
-      {
-        "value" : "http://www.w3.org/2004/02/skos/core#Concept",
-        "type" : "uri",
-        "graphs" : [
-          "http://static.datafoodconsortium.org/data/productGlossary_Facet.rdf"
-        ]
-      }
-    ],
-    "http://www.w3.org/2000/01/rdf-schema#isDefinedBy" : [
-      {
-        "value" : "https://www.wikidata.org/wiki/Q18677875",
-        "type" : "uri",
-        "graphs" : [
-          "http://static.datafoodconsortium.org/data/productGlossary_Facet.rdf"
-        ]
-      }
-    ],
-    "http://www.w3.org/2004/02/skos/core#broader" : [
-      {
-        "value" : "dfc-f:France",
-        "type" : "uri",
-        "graphs" : [
-          "http://static.datafoodconsortium.org/data/productGlossary_Facet.rdf"
-        ]
-      }
-    ],
-    "http://www.w3.org/2004/02/skos/core#inScheme" : [
-      {
-        "value" : "dfc-f:DFC_ProductGlossary_Facet",
-        "type" : "uri",
-        "graphs" : [
-          "http://static.datafoodconsortium.org/data/productGlossary_Facet.rdf"
-        ]
-      }
-    ],
-    "http://www.w3.org/2004/02/skos/core#prefLabel" : [
-      {
-        "value" : "Normandy",
-        "type" : "literal",
-        "lang" : "en",
-        "graphs" : [
-          "http://static.datafoodconsortium.org/data/productGlossary_Facet.rdf"
-        ]
-      },
-      {
-        "value" : "Normandie",
-        "type" : "literal",
-        "lang" : "fr",
-        "graphs" : [
-          "http://static.datafoodconsortium.org/data/productGlossary_Facet.rdf"
-        ]
-      }
-    ]
-  },
-  "dfc-f:NorthAmerica" : {
-    "http://www.w3.org/1999/02/22-rdf-syntax-ns#type" : [
-      {
-        "value" : "http://www.w3.org/2004/02/skos/core#Concept",
-        "type" : "uri",
-        "graphs" : [
-          "http://static.datafoodconsortium.org/data/productGlossary_Facet.rdf"
-        ]
-      }
-    ],
-    "http://www.w3.org/2000/01/rdf-schema#isDefinedBy" : [
-      {
-        "value" : "https://www.wikidata.org/wiki/Q49",
-        "type" : "uri",
-        "graphs" : [
-          "http://static.datafoodconsortium.org/data/productGlossary_Facet.rdf"
-        ]
-      }
-    ],
-    "http://www.w3.org/2004/02/skos/core#broader" : [
-      {
-        "value" : "dfc-f:TerritorialOrigin",
-        "type" : "uri",
-        "graphs" : [
-          "http://static.datafoodconsortium.org/data/productGlossary_Facet.rdf"
-        ]
-      }
-    ],
-    "http://www.w3.org/2004/02/skos/core#inScheme" : [
-      {
-        "value" : "dfc-f:DFC_ProductGlossary_Facet",
-        "type" : "uri",
-        "graphs" : [
-          "http://static.datafoodconsortium.org/data/productGlossary_Facet.rdf"
-        ]
-      }
-    ],
-    "http://www.w3.org/2004/02/skos/core#prefLabel" : [
-      {
-        "value" : "North America",
-        "type" : "literal",
-        "lang" : "en",
-        "graphs" : [
-          "http://static.datafoodconsortium.org/data/productGlossary_Facet.rdf"
-        ]
-      },
-      {
-        "value" : "Amérique du Nord",
-        "type" : "literal",
-        "lang" : "fr",
-        "graphs" : [
-          "http://static.datafoodconsortium.org/data/productGlossary_Facet.rdf"
-        ]
-      }
-    ]
-  },
-  "dfc-f:NorthernIreland" : {
-    "http://www.w3.org/1999/02/22-rdf-syntax-ns#type" : [
-      {
-        "value" : "http://www.w3.org/2004/02/skos/core#Concept",
-        "type" : "uri",
-        "graphs" : [
-          "http://static.datafoodconsortium.org/data/productGlossary_Facet.rdf"
-        ]
-      }
-    ],
-    "http://www.w3.org/2000/01/rdf-schema#isDefinedBy" : [
-      {
-        "value" : "https://www.wikidata.org/wiki/Q26",
-        "type" : "uri",
-        "graphs" : [
-          "http://static.datafoodconsortium.org/data/productGlossary_Facet.rdf"
-        ]
-      }
-    ],
-    "http://www.w3.org/2004/02/skos/core#broader" : [
-      {
-        "value" : "dfc-f:UnitedKingdom",
-        "type" : "uri",
-        "graphs" : [
-          "http://static.datafoodconsortium.org/data/productGlossary_Facet.rdf"
-        ]
-      }
-    ],
-    "http://www.w3.org/2004/02/skos/core#inScheme" : [
-      {
-        "value" : "dfc-f:DFC_ProductGlossary_Facet",
-        "type" : "uri",
-        "graphs" : [
-          "http://static.datafoodconsortium.org/data/productGlossary_Facet.rdf"
-        ]
-      }
-    ],
-    "http://www.w3.org/2004/02/skos/core#prefLabel" : [
-      {
-        "value" : "Northern Ireland",
-        "type" : "literal",
-        "lang" : "en",
-        "graphs" : [
-          "http://static.datafoodconsortium.org/data/productGlossary_Facet.rdf"
-        ]
-      },
-      {
-        "value" : "Irlande du Nord",
-        "type" : "literal",
-        "lang" : "fr",
-        "graphs" : [
-          "http://static.datafoodconsortium.org/data/productGlossary_Facet.rdf"
-        ]
-      }
-    ]
-  },
-  "dfc-f:NouvelleAquitaine" : {
-    "http://www.w3.org/1999/02/22-rdf-syntax-ns#type" : [
-      {
-        "value" : "http://www.w3.org/2004/02/skos/core#Concept",
-        "type" : "uri",
-        "graphs" : [
-          "http://static.datafoodconsortium.org/data/productGlossary_Facet.rdf"
-        ]
-      }
-    ],
-    "http://www.w3.org/2000/01/rdf-schema#isDefinedBy" : [
-      {
-        "value" : "https://www.wikidata.org/wiki/Q18678082",
-        "type" : "uri",
-        "graphs" : [
-          "http://static.datafoodconsortium.org/data/productGlossary_Facet.rdf"
-        ]
-      }
-    ],
-    "http://www.w3.org/2004/02/skos/core#altLabel" : [
-      {
-        "value" : "NA",
-        "type" : "literal",
-        "lang" : "fr",
-        "graphs" : [
-          "http://static.datafoodconsortium.org/data/productGlossary_Facet.rdf"
-        ]
-      }
-    ],
-    "http://www.w3.org/2004/02/skos/core#broader" : [
-      {
-        "value" : "dfc-f:France",
-        "type" : "uri",
-        "graphs" : [
-          "http://static.datafoodconsortium.org/data/productGlossary_Facet.rdf"
-        ]
-      }
-    ],
-    "http://www.w3.org/2004/02/skos/core#inScheme" : [
-      {
-        "value" : "dfc-f:DFC_ProductGlossary_Facet",
-        "type" : "uri",
-        "graphs" : [
-          "http://static.datafoodconsortium.org/data/productGlossary_Facet.rdf"
-        ]
-      }
-    ],
-    "http://www.w3.org/2004/02/skos/core#prefLabel" : [
-      {
-        "value" : "Nouvelle-Aquitaine",
-        "type" : "literal",
-        "lang" : "en",
-        "graphs" : [
-          "http://static.datafoodconsortium.org/data/productGlossary_Facet.rdf"
-        ]
-      },
-      {
-        "value" : "Nouvelle-Aquitaine",
-        "type" : "literal",
-        "lang" : "fr",
-        "graphs" : [
-          "http://static.datafoodconsortium.org/data/productGlossary_Facet.rdf"
-        ]
-      }
-    ]
-  },
-  "dfc-f:NutritionalClaim" : {
-    "http://www.w3.org/1999/02/22-rdf-syntax-ns#type" : [
-      {
-        "value" : "http://www.w3.org/2004/02/skos/core#Concept",
-        "type" : "uri",
-        "graphs" : [
-          "http://static.datafoodconsortium.org/data/productGlossary_Facet.rdf"
-        ]
-      }
-    ],
-    "http://www.w3.org/2004/02/skos/core#broader" : [
-      {
-        "value" : "dfc-f:Claim",
-        "type" : "uri",
-        "graphs" : [
-          "http://static.datafoodconsortium.org/data/productGlossary_Facet.rdf"
-        ]
-      }
-    ],
-    "http://www.w3.org/2004/02/skos/core#inScheme" : [
-      {
-        "value" : "dfc-f:DFC_ProductGlossary_Facet",
-        "type" : "uri",
-        "graphs" : [
-          "http://static.datafoodconsortium.org/data/productGlossary_Facet.rdf"
-        ]
-      }
-    ],
-    "http://www.w3.org/2004/02/skos/core#narrower" : [
-      {
-        "value" : "dfc-f:ContainsNutrientOrSubstance",
-        "type" : "uri",
-        "graphs" : [
-          "http://static.datafoodconsortium.org/data/productGlossary_Facet.rdf"
-        ]
-      },
-      {
-        "value" : "dfc-f:EnergyFree",
-        "type" : "uri",
-        "graphs" : [
-          "http://static.datafoodconsortium.org/data/productGlossary_Facet.rdf"
-        ]
-      },
-      {
-        "value" : "dfc-f:EnergyReduced",
-        "type" : "uri",
-        "graphs" : [
-          "http://static.datafoodconsortium.org/data/productGlossary_Facet.rdf"
-        ]
-      },
-      {
-        "value" : "dfc-f:FatFree",
-        "type" : "uri",
-        "graphs" : [
-          "http://static.datafoodconsortium.org/data/productGlossary_Facet.rdf"
-        ]
-      },
-      {
-        "value" : "dfc-f:HighFibre",
-        "type" : "uri",
-        "graphs" : [
-          "http://static.datafoodconsortium.org/data/productGlossary_Facet.rdf"
-        ]
-      },
-      {
-        "value" : "dfc-f:HighMonounsaturatedFat",
-        "type" : "uri",
-        "graphs" : [
-          "http://static.datafoodconsortium.org/data/productGlossary_Facet.rdf"
-        ]
-      },
-      {
-        "value" : "dfc-f:HighOmega3FattyAcids",
-        "type" : "uri",
-        "graphs" : [
-          "http://static.datafoodconsortium.org/data/productGlossary_Facet.rdf"
-        ]
-      },
-      {
-        "value" : "dfc-f:HighPolyunsaturatedFat",
-        "type" : "uri",
-        "graphs" : [
-          "http://static.datafoodconsortium.org/data/productGlossary_Facet.rdf"
-        ]
-      },
-      {
-        "value" : "dfc-f:HighProtein",
-        "type" : "uri",
-        "graphs" : [
-          "http://static.datafoodconsortium.org/data/productGlossary_Facet.rdf"
-        ]
-      },
-      {
-        "value" : "dfc-f:HighUnsaturatedFat",
-        "type" : "uri",
-        "graphs" : [
-          "http://static.datafoodconsortium.org/data/productGlossary_Facet.rdf"
-        ]
-      },
-      {
-        "value" : "dfc-f:HighVitaminsMinerals",
-        "type" : "uri",
-        "graphs" : [
-          "http://static.datafoodconsortium.org/data/productGlossary_Facet.rdf"
-        ]
-      },
-      {
-        "value" : "dfc-f:IncreasedNutrient",
-        "type" : "uri",
-        "graphs" : [
-          "http://static.datafoodconsortium.org/data/productGlossary_Facet.rdf"
-        ]
-      },
-      {
-        "value" : "dfc-f:Light",
-        "type" : "uri",
-        "graphs" : [
-          "http://static.datafoodconsortium.org/data/productGlossary_Facet.rdf"
-        ]
-      },
-      {
-        "value" : "dfc-f:LowEnergy",
-        "type" : "uri",
-        "graphs" : [
-          "http://static.datafoodconsortium.org/data/productGlossary_Facet.rdf"
-        ]
-      },
-      {
-        "value" : "dfc-f:LowFat",
-        "type" : "uri",
-        "graphs" : [
-          "http://static.datafoodconsortium.org/data/productGlossary_Facet.rdf"
-        ]
-      },
-      {
-        "value" : "dfc-f:LowSaturatedFat",
-        "type" : "uri",
-        "graphs" : [
-          "http://static.datafoodconsortium.org/data/productGlossary_Facet.rdf"
-        ]
-      },
-      {
-        "value" : "dfc-f:LowSodiumSalt",
-        "type" : "uri",
-        "graphs" : [
-          "http://static.datafoodconsortium.org/data/productGlossary_Facet.rdf"
-        ]
-      },
-      {
-        "value" : "dfc-f:LowSugars",
-        "type" : "uri",
-        "graphs" : [
-          "http://static.datafoodconsortium.org/data/productGlossary_Facet.rdf"
-        ]
-      },
-      {
-        "value" : "dfc-f:Natural",
-        "type" : "uri",
-        "graphs" : [
-          "http://static.datafoodconsortium.org/data/productGlossary_Facet.rdf"
-        ]
-      },
-      {
-        "value" : "dfc-f:NoAddedSodiumSalt",
-        "type" : "uri",
-        "graphs" : [
-          "http://static.datafoodconsortium.org/data/productGlossary_Facet.rdf"
-        ]
-      },
-      {
-        "value" : "dfc-f:NoAddedSugars",
-        "type" : "uri",
-        "graphs" : [
-          "http://static.datafoodconsortium.org/data/productGlossary_Facet.rdf"
-        ]
-      },
-      {
-        "value" : "dfc-f:ReducedNutrient",
-        "type" : "uri",
-        "graphs" : [
-          "http://static.datafoodconsortium.org/data/productGlossary_Facet.rdf"
-        ]
-      },
-      {
-        "value" : "dfc-f:SaturatedFatFree",
-        "type" : "uri",
-        "graphs" : [
-          "http://static.datafoodconsortium.org/data/productGlossary_Facet.rdf"
-        ]
-      },
-      {
-        "value" : "dfc-f:SodiumOrSaltFree",
-        "type" : "uri",
-        "graphs" : [
-          "http://static.datafoodconsortium.org/data/productGlossary_Facet.rdf"
-        ]
-      },
-      {
-        "value" : "dfc-f:SourceOfFibre",
-        "type" : "uri",
-        "graphs" : [
-          "http://static.datafoodconsortium.org/data/productGlossary_Facet.rdf"
-        ]
-      },
-      {
-        "value" : "dfc-f:SourceOfOmega3FattyAcids",
-        "type" : "uri",
-        "graphs" : [
-          "http://static.datafoodconsortium.org/data/productGlossary_Facet.rdf"
-        ]
-      },
-      {
-        "value" : "dfc-f:SourceOfProtein",
-        "type" : "uri",
-        "graphs" : [
-          "http://static.datafoodconsortium.org/data/productGlossary_Facet.rdf"
-        ]
-      },
-      {
-        "value" : "dfc-f:SourceOfVitaminsMinerals",
-        "type" : "uri",
-        "graphs" : [
-          "http://static.datafoodconsortium.org/data/productGlossary_Facet.rdf"
-        ]
-      },
-      {
-        "value" : "dfc-f:SugarsFree",
-        "type" : "uri",
-        "graphs" : [
-          "http://static.datafoodconsortium.org/data/productGlossary_Facet.rdf"
-        ]
-      },
-      {
-        "value" : "dfc-f:VeryLowSodiumSalt",
-        "type" : "uri",
-        "graphs" : [
-          "http://static.datafoodconsortium.org/data/productGlossary_Facet.rdf"
-        ]
-      }
-    ],
-    "http://www.w3.org/2004/02/skos/core#prefLabel" : [
-      {
-        "value" : "Nutritional claim",
-        "type" : "literal",
-        "lang" : "en",
-        "graphs" : [
-          "http://static.datafoodconsortium.org/data/productGlossary_Facet.rdf"
-        ]
-      },
-      {
-        "value" : "Allégation nutritionnelle",
-        "type" : "literal",
-        "lang" : "fr",
-        "graphs" : [
-          "http://static.datafoodconsortium.org/data/productGlossary_Facet.rdf"
-        ]
-      }
-    ]
-  },
-  "dfc-f:Occitania" : {
-    "http://www.w3.org/1999/02/22-rdf-syntax-ns#type" : [
-      {
-        "value" : "http://www.w3.org/2004/02/skos/core#Concept",
-        "type" : "uri",
-        "graphs" : [
-          "http://static.datafoodconsortium.org/data/productGlossary_Facet.rdf"
-        ]
-      }
-    ],
-    "http://www.w3.org/2000/01/rdf-schema#isDefinedBy" : [
-      {
-        "value" : "https://www.wikidata.org/wiki/Q18678265",
-        "type" : "uri",
-        "graphs" : [
-          "http://static.datafoodconsortium.org/data/productGlossary_Facet.rdf"
-        ]
-      }
-    ],
-    "http://www.w3.org/2004/02/skos/core#broader" : [
-      {
-        "value" : "dfc-f:France",
-        "type" : "uri",
-        "graphs" : [
-          "http://static.datafoodconsortium.org/data/productGlossary_Facet.rdf"
-        ]
-      }
-    ],
-    "http://www.w3.org/2004/02/skos/core#inScheme" : [
-      {
-        "value" : "dfc-f:DFC_ProductGlossary_Facet",
-        "type" : "uri",
-        "graphs" : [
-          "http://static.datafoodconsortium.org/data/productGlossary_Facet.rdf"
-        ]
-      }
-    ],
-    "http://www.w3.org/2004/02/skos/core#prefLabel" : [
-      {
-        "value" : "Occitania",
-        "type" : "literal",
-        "lang" : "en",
-        "graphs" : [
-          "http://static.datafoodconsortium.org/data/productGlossary_Facet.rdf"
-        ]
-      },
-      {
-        "value" : "Occitanie",
-        "type" : "literal",
-        "lang" : "fr",
-        "graphs" : [
-          "http://static.datafoodconsortium.org/data/productGlossary_Facet.rdf"
-        ]
-      }
-    ]
-  },
-  "dfc-f:Oceania" : {
-    "http://www.w3.org/1999/02/22-rdf-syntax-ns#type" : [
-      {
-        "value" : "http://www.w3.org/2004/02/skos/core#Concept",
-        "type" : "uri",
-        "graphs" : [
-          "http://static.datafoodconsortium.org/data/productGlossary_Facet.rdf"
-        ]
-      }
-    ],
-    "http://www.w3.org/2000/01/rdf-schema#isDefinedBy" : [
-      {
-        "value" : "https://www.wikidata.org/wiki/Q55643",
-        "type" : "uri",
-        "graphs" : [
-          "http://static.datafoodconsortium.org/data/productGlossary_Facet.rdf"
-        ]
-      }
-    ],
-    "http://www.w3.org/2004/02/skos/core#broader" : [
-      {
-        "value" : "dfc-f:TerritorialOrigin",
-        "type" : "uri",
-        "graphs" : [
-          "http://static.datafoodconsortium.org/data/productGlossary_Facet.rdf"
-        ]
-      }
-    ],
-    "http://www.w3.org/2004/02/skos/core#inScheme" : [
-      {
-        "value" : "dfc-f:DFC_ProductGlossary_Facet",
-        "type" : "uri",
-        "graphs" : [
-          "http://static.datafoodconsortium.org/data/productGlossary_Facet.rdf"
-        ]
-      }
-    ],
-    "http://www.w3.org/2004/02/skos/core#narrower" : [
-      {
-        "value" : "dfc-f:Australia",
-        "type" : "uri",
-        "graphs" : [
-          "http://static.datafoodconsortium.org/data/productGlossary_Facet.rdf"
-        ]
-      },
-      {
-        "value" : "dfc-f:NewZealand",
-        "type" : "uri",
-        "graphs" : [
-          "http://static.datafoodconsortium.org/data/productGlossary_Facet.rdf"
-        ]
-      }
-    ],
-    "http://www.w3.org/2004/02/skos/core#prefLabel" : [
-      {
-        "value" : "Oceania",
-        "type" : "literal",
-        "lang" : "en",
-        "graphs" : [
-          "http://static.datafoodconsortium.org/data/productGlossary_Facet.rdf"
-        ]
-      },
-      {
-        "value" : "Océanie",
-        "type" : "literal",
-        "lang" : "fr",
-        "graphs" : [
-          "http://static.datafoodconsortium.org/data/productGlossary_Facet.rdf"
-        ]
-      }
-    ]
-  },
-  "dfc-f:Organic-AB" : {
-    "http://www.w3.org/1999/02/22-rdf-syntax-ns#type" : [
-      {
-        "value" : "http://www.w3.org/2004/02/skos/core#Concept",
-        "type" : "uri",
-        "graphs" : [
-          "http://static.datafoodconsortium.org/data/productGlossary_Facet.rdf"
-        ]
-      }
-    ],
-    "http://www.w3.org/2000/01/rdf-schema#isDefinedBy" : [
-      {
-        "value" : "gs1:PackagingMarkedLabelAccreditationCode-AGRICULTURE_BIOLOGIQUE",
-        "type" : "uri",
-        "graphs" : [
-          "http://static.datafoodconsortium.org/data/productGlossary_Facet.rdf"
-        ]
-      }
-    ],
-    "http://www.w3.org/2004/02/skos/core#broader" : [
-      {
-        "value" : "dfc-f:OrganicLabel",
-        "type" : "uri",
-        "graphs" : [
-          "http://static.datafoodconsortium.org/data/productGlossary_Facet.rdf"
-        ]
-      }
-    ],
-    "http://www.w3.org/2004/02/skos/core#inScheme" : [
-      {
-        "value" : "dfc-f:DFC_ProductGlossary_Facet",
-        "type" : "uri",
-        "graphs" : [
-          "http://static.datafoodconsortium.org/data/productGlossary_Facet.rdf"
-        ]
-      }
-    ],
-    "http://www.w3.org/2004/02/skos/core#prefLabel" : [
-      {
-        "value" : "Agriculture Biologique",
-        "type" : "literal",
-        "lang" : "en",
-        "graphs" : [
-          "http://static.datafoodconsortium.org/data/productGlossary_Facet.rdf"
-        ]
-      },
-      {
-        "value" : "Agriculture Biologique",
-        "type" : "literal",
-        "lang" : "fr",
-        "graphs" : [
-          "http://static.datafoodconsortium.org/data/productGlossary_Facet.rdf"
-        ]
-      }
-    ]
-  },
-  "dfc-f:Organic-BioCoherence" : {
-    "http://www.w3.org/1999/02/22-rdf-syntax-ns#type" : [
-      {
-        "value" : "http://www.w3.org/2004/02/skos/core#Concept",
-        "type" : "uri",
-        "graphs" : [
-          "http://static.datafoodconsortium.org/data/productGlossary_Facet.rdf"
-        ]
-      }
-    ],
-    "http://www.w3.org/2004/02/skos/core#broader" : [
-      {
-        "value" : "dfc-f:OrganicLabel",
-        "type" : "uri",
-        "graphs" : [
-          "http://static.datafoodconsortium.org/data/productGlossary_Facet.rdf"
-        ]
-      }
-    ],
-    "http://www.w3.org/2004/02/skos/core#inScheme" : [
-      {
-        "value" : "dfc-f:DFC_ProductGlossary_Facet",
-        "type" : "uri",
-        "graphs" : [
-          "http://static.datafoodconsortium.org/data/productGlossary_Facet.rdf"
-        ]
-      }
-    ],
-    "http://www.w3.org/2004/02/skos/core#prefLabel" : [
-      {
-        "value" : "Bio Coherence",
-        "type" : "literal",
-        "lang" : "en",
-        "graphs" : [
-          "http://static.datafoodconsortium.org/data/productGlossary_Facet.rdf"
-        ]
-      },
-      {
-        "value" : "Bio Coherence",
-        "type" : "literal",
-        "lang" : "fr",
-        "graphs" : [
-          "http://static.datafoodconsortium.org/data/productGlossary_Facet.rdf"
-        ]
-      }
-    ]
-  },
-  "dfc-f:Organic-EU" : {
-    "http://www.w3.org/1999/02/22-rdf-syntax-ns#type" : [
-      {
-        "value" : "http://www.w3.org/2004/02/skos/core#Concept",
-        "type" : "uri",
-        "graphs" : [
-          "http://static.datafoodconsortium.org/data/productGlossary_Facet.rdf"
-        ]
-      }
-    ],
-    "http://www.w3.org/2000/01/rdf-schema#isDefinedBy" : [
-      {
-        "value" : "gs1:PackagingMarkedLabelAccreditationCode-EU_ORGANIC_FARMING",
-        "type" : "uri",
-        "graphs" : [
-          "http://static.datafoodconsortium.org/data/productGlossary_Facet.rdf"
-        ]
-      }
-    ],
-    "http://www.w3.org/2004/02/skos/core#altLabel" : [
-      {
-        "value" : "Eurofeuille",
-        "type" : "literal",
-        "lang" : "fr",
-        "graphs" : [
-          "http://static.datafoodconsortium.org/data/productGlossary_Facet.rdf"
-        ]
-      }
-    ],
-    "http://www.w3.org/2004/02/skos/core#broader" : [
-      {
-        "value" : "dfc-f:OrganicLabel",
-        "type" : "uri",
-        "graphs" : [
-          "http://static.datafoodconsortium.org/data/productGlossary_Facet.rdf"
-        ]
-      }
-    ],
-    "http://www.w3.org/2004/02/skos/core#inScheme" : [
-      {
-        "value" : "dfc-f:DFC_ProductGlossary_Facet",
-        "type" : "uri",
-        "graphs" : [
-          "http://static.datafoodconsortium.org/data/productGlossary_Facet.rdf"
-        ]
-      }
-    ],
-    "http://www.w3.org/2004/02/skos/core#prefLabel" : [
-      {
-        "value" : "EU Organic Farming",
-        "type" : "literal",
-        "lang" : "en",
-        "graphs" : [
-          "http://static.datafoodconsortium.org/data/productGlossary_Facet.rdf"
-        ]
-      },
-      {
-        "value" : "Agriculture Biologique EU",
-        "type" : "literal",
-        "lang" : "fr",
-        "graphs" : [
-          "http://static.datafoodconsortium.org/data/productGlossary_Facet.rdf"
-        ]
-      }
-    ]
-  },
-  "dfc-f:OrganicLabel" : {
-    "http://www.w3.org/1999/02/22-rdf-syntax-ns#type" : [
-      {
-        "value" : "http://www.w3.org/2004/02/skos/core#Concept",
-        "type" : "uri",
-        "graphs" : [
-          "http://static.datafoodconsortium.org/data/productGlossary_Facet.rdf"
-        ]
-      }
-    ],
-    "http://www.w3.org/2004/02/skos/core#broader" : [
-      {
-        "value" : "dfc-f:Certification",
-        "type" : "uri",
-        "graphs" : [
-          "http://static.datafoodconsortium.org/data/productGlossary_Facet.rdf"
-        ]
-      }
-    ],
-    "http://www.w3.org/2004/02/skos/core#inScheme" : [
-      {
-        "value" : "dfc-f:DFC_ProductGlossary_Facet",
-        "type" : "uri",
-        "graphs" : [
-          "http://static.datafoodconsortium.org/data/productGlossary_Facet.rdf"
-        ]
-      }
-    ],
-    "http://www.w3.org/2004/02/skos/core#narrower" : [
-      {
-        "value" : "dfc-f:NatureEtProgres",
-        "type" : "uri",
-        "graphs" : [
-          "http://static.datafoodconsortium.org/data/productGlossary_Facet.rdf"
-        ]
-      },
-      {
-        "value" : "dfc-f:Organic-AB",
-        "type" : "uri",
-        "graphs" : [
-          "http://static.datafoodconsortium.org/data/productGlossary_Facet.rdf"
-        ]
-      },
-      {
-        "value" : "dfc-f:Organic-BioCoherence",
-        "type" : "uri",
-        "graphs" : [
-          "http://static.datafoodconsortium.org/data/productGlossary_Facet.rdf"
-        ]
-      },
-      {
-        "value" : "dfc-f:Organic-EU",
-        "type" : "uri",
-        "graphs" : [
-          "http://static.datafoodconsortium.org/data/productGlossary_Facet.rdf"
-        ]
-      }
-    ],
-    "http://www.w3.org/2004/02/skos/core#prefLabel" : [
-      {
-        "value" : "Organic label",
-        "type" : "literal",
-        "lang" : "en",
-        "graphs" : [
-          "http://static.datafoodconsortium.org/data/productGlossary_Facet.rdf"
-        ]
-      },
-      {
-        "value" : "Label biologique",
-        "type" : "literal",
-        "lang" : "fr",
-        "graphs" : [
-          "http://static.datafoodconsortium.org/data/productGlossary_Facet.rdf"
-        ]
-      }
-    ]
-  },
-  "dfc-f:OtherClaim" : {
-    "http://purl.org/dc/terms/description" : [
-      {
-        "value" : "Any other claim which states, suggests or implies that a food has particular properties.",
-        "type" : "literal",
-        "lang" : "en",
-        "graphs" : [
-          "http://static.datafoodconsortium.org/data/productGlossary_Facet.rdf"
-        ]
-      },
-      {
-        "value" : "Toute autre allégation qui déclare, suggère ou implique qu'un aliment a des propriétés particulières.",
-        "type" : "literal",
-        "lang" : "fr",
-        "graphs" : [
-          "http://static.datafoodconsortium.org/data/productGlossary_Facet.rdf"
-        ]
-      }
-    ],
-    "http://www.w3.org/1999/02/22-rdf-syntax-ns#type" : [
-      {
-        "value" : "http://www.w3.org/2004/02/skos/core#Concept",
-        "type" : "uri",
-        "graphs" : [
-          "http://static.datafoodconsortium.org/data/productGlossary_Facet.rdf"
-        ]
-      }
-    ],
-    "http://www.w3.org/2004/02/skos/core#broader" : [
-      {
-        "value" : "dfc-f:Claim",
-        "type" : "uri",
-        "graphs" : [
-          "http://static.datafoodconsortium.org/data/productGlossary_Facet.rdf"
-        ]
-      }
-    ],
-    "http://www.w3.org/2004/02/skos/core#inScheme" : [
-      {
-        "value" : "dfc-f:DFC_ProductGlossary_Facet",
-        "type" : "uri",
-        "graphs" : [
-          "http://static.datafoodconsortium.org/data/productGlossary_Facet.rdf"
-        ]
-      }
-    ],
-    "http://www.w3.org/2004/02/skos/core#narrower" : [
-      {
-        "value" : "dfc-f:GlutenFree",
-        "type" : "uri",
-        "graphs" : [
-          "http://static.datafoodconsortium.org/data/productGlossary_Facet.rdf"
-        ]
-      },
-      {
-        "value" : "dfc-f:Vegan",
-        "type" : "uri",
-        "graphs" : [
-          "http://static.datafoodconsortium.org/data/productGlossary_Facet.rdf"
-        ]
-      },
-      {
-        "value" : "dfc-f:Vegetarian",
-        "type" : "uri",
-        "graphs" : [
-          "http://static.datafoodconsortium.org/data/productGlossary_Facet.rdf"
-        ]
-      }
-    ],
-    "http://www.w3.org/2004/02/skos/core#prefLabel" : [
-      {
-        "value" : "Other claim",
-        "type" : "literal",
-        "lang" : "en",
-        "graphs" : [
-          "http://static.datafoodconsortium.org/data/productGlossary_Facet.rdf"
-        ]
-      },
-      {
-        "value" : "Autre allégation",
-        "type" : "literal",
-        "lang" : "fr",
-        "graphs" : [
-          "http://static.datafoodconsortium.org/data/productGlossary_Facet.rdf"
-        ]
-      }
-    ]
-  },
-  "dfc-f:PGS" : {
-    "http://www.w3.org/1999/02/22-rdf-syntax-ns#type" : [
-      {
-        "value" : "http://www.w3.org/2004/02/skos/core#Concept",
-        "type" : "uri",
-        "graphs" : [
-          "http://static.datafoodconsortium.org/data/productGlossary_Facet.rdf"
-        ]
-      }
-    ],
-    "http://www.w3.org/2000/01/rdf-schema#isDefinedBy" : [
-      {
-        "value" : "gs1:PackagingMarkedLabelAccreditationCode-PROTECTED_GEOGRAPHICAL_INDICATION",
-        "type" : "uri",
-        "graphs" : [
-          "http://static.datafoodconsortium.org/data/productGlossary_Facet.rdf"
-        ]
-      }
-    ],
-    "http://www.w3.org/2004/02/skos/core#altLabel" : [
-      {
-        "value" : "PGS",
-        "type" : "literal",
-        "lang" : "en",
-        "graphs" : [
-          "http://static.datafoodconsortium.org/data/productGlossary_Facet.rdf"
-        ]
-      },
-      {
-        "value" : "PGS",
-        "type" : "literal",
-        "lang" : "fr",
-        "graphs" : [
-          "http://static.datafoodconsortium.org/data/productGlossary_Facet.rdf"
-        ]
-      }
-    ],
-    "http://www.w3.org/2004/02/skos/core#broader" : [
-      {
-        "value" : "dfc-f:LocalLabel",
-        "type" : "uri",
-        "graphs" : [
-          "http://static.datafoodconsortium.org/data/productGlossary_Facet.rdf"
-        ]
-      }
-    ],
-    "http://www.w3.org/2004/02/skos/core#inScheme" : [
-      {
-        "value" : "dfc-f:DFC_ProductGlossary_Facet",
-        "type" : "uri",
-        "graphs" : [
-          "http://static.datafoodconsortium.org/data/productGlossary_Facet.rdf"
-        ]
-      }
-    ],
-    "http://www.w3.org/2004/02/skos/core#prefLabel" : [
-      {
-        "value" : "Protected Geographical Status",
-        "type" : "literal",
-        "lang" : "en",
-        "graphs" : [
-          "http://static.datafoodconsortium.org/data/productGlossary_Facet.rdf"
-        ]
-      },
-      {
-        "value" : "Statut géographique protégé",
-        "type" : "literal",
-        "lang" : "fr",
-        "graphs" : [
-          "http://static.datafoodconsortium.org/data/productGlossary_Facet.rdf"
-        ]
-      }
-    ]
-  },
-  "dfc-f:PartOrigin" : {
-    "http://purl.org/dc/elements/1.1/description" : [
-      {
-        "value" : "Part of natural \"living\" origin concerned",
-        "type" : "literal",
-        "lang" : "en",
-        "graphs" : [
-          "http://static.datafoodconsortium.org/data/productGlossary_Facet.rdf"
-        ]
-      },
-      {
-        "value" : "Partie de la source \"vivante\" d'origine concernée",
-        "type" : "literal",
-        "lang" : "fr",
-        "graphs" : [
-          "http://static.datafoodconsortium.org/data/productGlossary_Facet.rdf"
-        ]
-      }
-    ],
-    "http://www.w3.org/1999/02/22-rdf-syntax-ns#type" : [
-      {
-        "value" : "http://www.w3.org/2004/02/skos/core#Concept",
-        "type" : "uri",
-        "graphs" : [
-          "http://static.datafoodconsortium.org/data/productGlossary_Facet.rdf"
-        ]
-      }
-    ],
-    "http://www.w3.org/2000/01/rdf-schema#comment" : [
-      {
-        "value" : "If I sell carrots, I can sell only the roots, the whole pants with the leaves, or only the leaves. Examples : root, leaves, seeds...",
-        "type" : "literal",
-        "lang" : "en",
-        "graphs" : [
-          "http://static.datafoodconsortium.org/data/productGlossary_Facet.rdf"
-        ]
-      }
-    ],
-    "http://www.w3.org/2004/02/skos/core#inScheme" : [
-      {
-        "value" : "dfc-f:DFC_ProductGlossary_Facet",
-        "type" : "uri",
-        "graphs" : [
-          "http://static.datafoodconsortium.org/data/productGlossary_Facet.rdf"
-        ]
-      }
-    ],
-    "http://www.w3.org/2004/02/skos/core#narrower" : [
-      {
-        "value" : "dfc-f:AnimalPartOrigin",
-        "type" : "uri",
-        "graphs" : [
-          "http://static.datafoodconsortium.org/data/productGlossary_Facet.rdf"
-        ]
-      },
-      {
-        "value" : "dfc-f:MultiOrigin",
-        "type" : "uri",
-        "graphs" : [
-          "http://static.datafoodconsortium.org/data/productGlossary_Facet.rdf"
-        ]
-      },
-      {
-        "value" : "dfc-f:PlantPartOrigin",
-        "type" : "uri",
-        "graphs" : [
-          "http://static.datafoodconsortium.org/data/productGlossary_Facet.rdf"
-        ]
-      },
-      {
-        "value" : "dfc-f:UnknownPartOrigin",
-        "type" : "uri",
-        "graphs" : [
-          "http://static.datafoodconsortium.org/data/productGlossary_Facet.rdf"
-        ]
-      }
-    ],
-    "http://www.w3.org/2004/02/skos/core#prefLabel" : [
-      {
-        "value" : "Part of origin",
-        "type" : "literal",
-        "lang" : "en",
-        "graphs" : [
-          "http://static.datafoodconsortium.org/data/productGlossary_Facet.rdf"
-        ]
-      },
-      {
-        "value" : "Partie d'origine",
-        "type" : "literal",
-        "lang" : "fr",
-        "graphs" : [
-          "http://static.datafoodconsortium.org/data/productGlossary_Facet.rdf"
-        ]
-      }
-    ],
-    "http://www.w3.org/2004/02/skos/core#topConceptOf" : [
-      {
-        "value" : "dfc-f:DFC_ProductGlossary_Facet",
-        "type" : "uri",
-        "graphs" : [
-          "http://static.datafoodconsortium.org/data/productGlossary_Facet.rdf"
-        ]
-      }
-    ]
-  },
-  "dfc-f:PaysDeLoire" : {
-    "http://www.w3.org/1999/02/22-rdf-syntax-ns#type" : [
-      {
-        "value" : "http://www.w3.org/2004/02/skos/core#Concept",
-        "type" : "uri",
-        "graphs" : [
-          "http://static.datafoodconsortium.org/data/productGlossary_Facet.rdf"
-        ]
-      }
-    ],
-    "http://www.w3.org/2000/01/rdf-schema#isDefinedBy" : [
-      {
-        "value" : "https://www.wikidata.org/wiki/Q16994",
-        "type" : "uri",
-        "graphs" : [
-          "http://static.datafoodconsortium.org/data/productGlossary_Facet.rdf"
-        ]
-      }
-    ],
-    "http://www.w3.org/2004/02/skos/core#altLabel" : [
-      {
-        "value" : "Loire lands",
-        "type" : "literal",
-        "lang" : "en",
-        "graphs" : [
-          "http://static.datafoodconsortium.org/data/productGlossary_Facet.rdf"
-        ]
-      }
-    ],
-    "http://www.w3.org/2004/02/skos/core#broader" : [
-      {
-        "value" : "dfc-f:France",
-        "type" : "uri",
-        "graphs" : [
-          "http://static.datafoodconsortium.org/data/productGlossary_Facet.rdf"
-        ]
-      }
-    ],
-    "http://www.w3.org/2004/02/skos/core#inScheme" : [
-      {
-        "value" : "dfc-f:DFC_ProductGlossary_Facet",
-        "type" : "uri",
-        "graphs" : [
-          "http://static.datafoodconsortium.org/data/productGlossary_Facet.rdf"
-        ]
-      }
-    ],
-    "http://www.w3.org/2004/02/skos/core#prefLabel" : [
-      {
-        "value" : "Pays de la Loire",
-        "type" : "literal",
-        "lang" : "en",
-        "graphs" : [
-          "http://static.datafoodconsortium.org/data/productGlossary_Facet.rdf"
-        ]
-      },
-      {
-        "value" : "Pays de la Loire",
-        "type" : "literal",
-        "lang" : "fr",
-        "graphs" : [
-          "http://static.datafoodconsortium.org/data/productGlossary_Facet.rdf"
-        ]
-      }
-    ]
-  },
-  "dfc-f:PaysansDeNature_FR" : {
-    "http://www.w3.org/1999/02/22-rdf-syntax-ns#type" : [
-      {
-        "value" : "http://www.w3.org/2004/02/skos/core#Concept",
-        "type" : "uri",
-        "graphs" : [
-          "http://static.datafoodconsortium.org/data/productGlossary_Facet.rdf"
-        ]
-      }
-    ],
-    "http://www.w3.org/2004/02/skos/core#altLabel" : [
-      {
-        "value" : "Farmers of Nature",
-        "type" : "literal",
-        "lang" : "en",
-        "graphs" : [
-          "http://static.datafoodconsortium.org/data/productGlossary_Facet.rdf"
-        ]
-      }
-    ],
-    "http://www.w3.org/2004/02/skos/core#broader" : [
-      {
-        "value" : "dfc-f:LocalLabel",
-        "type" : "uri",
-        "graphs" : [
-          "http://static.datafoodconsortium.org/data/productGlossary_Facet.rdf"
-        ]
-      }
-    ],
-    "http://www.w3.org/2004/02/skos/core#inScheme" : [
-      {
-        "value" : "dfc-f:DFC_ProductGlossary_Facet",
-        "type" : "uri",
-        "graphs" : [
-          "http://static.datafoodconsortium.org/data/productGlossary_Facet.rdf"
-        ]
-      }
-    ],
-    "http://www.w3.org/2004/02/skos/core#prefLabel" : [
-      {
-        "value" : "Paysans de Nature",
-        "type" : "literal",
-        "lang" : "en",
-        "graphs" : [
-          "http://static.datafoodconsortium.org/data/productGlossary_Facet.rdf"
-        ]
-      },
-      {
-        "value" : "Paysans de Nature",
-        "type" : "literal",
-        "lang" : "fr",
-        "graphs" : [
-          "http://static.datafoodconsortium.org/data/productGlossary_Facet.rdf"
-        ]
-      }
-    ]
-  },
-  "dfc-f:Pig" : {
-    "http://www.w3.org/1999/02/22-rdf-syntax-ns#type" : [
-      {
-        "value" : "http://www.w3.org/2004/02/skos/core#Concept",
-        "type" : "uri",
-        "graphs" : [
-          "http://static.datafoodconsortium.org/data/productGlossary_Facet.rdf"
-        ]
-      },
-      {
-        "value" : "skos:Concept",
-        "type" : "uri",
-        "graphs" : [
-          "http://static.datafoodconsortium.org/data/productGlossary_Facet.rdf"
-        ]
-      }
-    ],
-    "http://www.w3.org/2004/02/skos/core#broader" : [
-      {
-        "value" : "dfc-f:AnimalPartOrigin",
-        "type" : "uri",
-        "graphs" : [
-          "http://static.datafoodconsortium.org/data/productGlossary_Facet.rdf"
-        ]
-      }
-    ],
-    "http://www.w3.org/2004/02/skos/core#inScheme" : [
-      {
-        "value" : "dfc-f:DFC_ProductGlossary_Facet",
-        "type" : "uri",
-        "graphs" : [
-          "http://static.datafoodconsortium.org/data/productGlossary_Facet.rdf"
-        ]
-      }
-    ],
-    "http://www.w3.org/2004/02/skos/core#narrower" : [
-      {
-        "value" : "dfc-f:PigBody",
-        "type" : "uri",
-        "graphs" : [
-          "http://static.datafoodconsortium.org/data/productGlossary_Facet.rdf"
-        ]
-      }
-    ],
-    "http://www.w3.org/2004/02/skos/core#prefLabel" : [
-      {
-        "value" : "Pig",
-        "type" : "literal",
-        "lang" : "en",
-        "graphs" : [
-          "http://static.datafoodconsortium.org/data/productGlossary_Facet.rdf"
-        ]
-      },
-      {
-        "value" : "Cochon",
-        "type" : "literal",
-        "lang" : "fr",
-        "graphs" : [
-          "http://static.datafoodconsortium.org/data/productGlossary_Facet.rdf"
-        ]
-      }
-    ]
-  },
-  "dfc-f:PigBody" : {
-    "http://www.w3.org/1999/02/22-rdf-syntax-ns#type" : [
-      {
-        "value" : "http://www.w3.org/2004/02/skos/core#Concept",
-        "type" : "uri",
-        "graphs" : [
-          "http://static.datafoodconsortium.org/data/productGlossary_Facet.rdf"
-        ]
-      },
-      {
-        "value" : "skos:Concept",
-        "type" : "uri",
-        "graphs" : [
-          "http://static.datafoodconsortium.org/data/productGlossary_Facet.rdf"
-        ]
-      }
-    ],
-    "http://www.w3.org/2004/02/skos/core#broader" : [
-      {
-        "value" : "dfc-f:Pig",
-        "type" : "uri",
-        "graphs" : [
-          "http://static.datafoodconsortium.org/data/productGlossary_Facet.rdf"
-        ]
-      }
-    ],
-    "http://www.w3.org/2004/02/skos/core#inScheme" : [
-      {
-        "value" : "dfc-f:DFC_ProductGlossary_Facet",
-        "type" : "uri",
-        "graphs" : [
-          "http://static.datafoodconsortium.org/data/productGlossary_Facet.rdf"
-        ]
-      }
-    ],
-    "http://www.w3.org/2004/02/skos/core#prefLabel" : [
-      {
-        "value" : "Pig's body",
-        "type" : "literal",
-        "lang" : "en",
-        "graphs" : [
-          "http://static.datafoodconsortium.org/data/productGlossary_Facet.rdf"
-        ]
-      },
-      {
-        "value" : "Partie du cochon",
-        "type" : "literal",
-        "lang" : "fr",
-        "graphs" : [
-          "http://static.datafoodconsortium.org/data/productGlossary_Facet.rdf"
-        ]
-      }
-    ]
-  },
-  "dfc-f:PlantOrigin" : {
-    "http://www.w3.org/1999/02/22-rdf-syntax-ns#type" : [
-      {
-        "value" : "http://www.w3.org/2004/02/skos/core#Concept",
-        "type" : "uri",
-        "graphs" : [
-          "http://static.datafoodconsortium.org/data/productGlossary_Facet.rdf"
-        ]
-      }
-    ],
-    "http://www.w3.org/2004/02/skos/core#broader" : [
-      {
-        "value" : "dfc-f:NatureOrigin",
-        "type" : "uri",
-        "graphs" : [
-          "http://static.datafoodconsortium.org/data/productGlossary_Facet.rdf"
-        ]
-      }
-    ],
-    "http://www.w3.org/2004/02/skos/core#inScheme" : [
-      {
-        "value" : "dfc-f:DFC_ProductGlossary_Facet",
-        "type" : "uri",
-        "graphs" : [
-          "http://static.datafoodconsortium.org/data/productGlossary_Facet.rdf"
-        ]
-      }
-    ],
-    "http://www.w3.org/2004/02/skos/core#prefLabel" : [
-      {
-        "value" : "Plant",
-        "type" : "literal",
-        "lang" : "en",
-        "graphs" : [
-          "http://static.datafoodconsortium.org/data/productGlossary_Facet.rdf"
-        ]
-      },
-      {
-        "value" : "Plante",
-        "type" : "literal",
-        "lang" : "fr",
-        "graphs" : [
-          "http://static.datafoodconsortium.org/data/productGlossary_Facet.rdf"
-        ]
-      }
-    ]
-  },
-  "dfc-f:PlantPartOrigin" : {
-    "http://www.w3.org/1999/02/22-rdf-syntax-ns#type" : [
-      {
-        "value" : "http://www.w3.org/2004/02/skos/core#Concept",
-        "type" : "uri",
-        "graphs" : [
-          "http://static.datafoodconsortium.org/data/productGlossary_Facet.rdf"
-        ]
-      },
-      {
-        "value" : "skos:Concept",
-        "type" : "uri",
-        "graphs" : [
-          "http://static.datafoodconsortium.org/data/productGlossary_Facet.rdf"
-        ]
-      }
-    ],
-    "http://www.w3.org/2004/02/skos/core#broader" : [
-      {
-        "value" : "dfc-f:PartOrigin",
-        "type" : "uri",
-        "graphs" : [
-          "http://static.datafoodconsortium.org/data/productGlossary_Facet.rdf"
-        ]
-      }
-    ],
-    "http://www.w3.org/2004/02/skos/core#inScheme" : [
-      {
-        "value" : "dfc-f:DFC_ProductGlossary_Facet",
-        "type" : "uri",
-        "graphs" : [
-          "http://static.datafoodconsortium.org/data/productGlossary_Facet.rdf"
-        ]
-      }
-    ],
-    "http://www.w3.org/2004/02/skos/core#narrower" : [
-      {
-        "value" : "dfc-f:Bulb",
-        "type" : "uri",
-        "graphs" : [
-          "http://static.datafoodconsortium.org/data/productGlossary_Facet.rdf"
-        ]
-      },
-      {
-        "value" : "dfc-f:Flower",
-        "type" : "uri",
-        "graphs" : [
-          "http://static.datafoodconsortium.org/data/productGlossary_Facet.rdf"
-        ]
-      },
-      {
-        "value" : "dfc-f:Fruit",
-        "type" : "uri",
-        "graphs" : [
-          "http://static.datafoodconsortium.org/data/productGlossary_Facet.rdf"
-        ]
-      },
-      {
-        "value" : "dfc-f:Leaf",
-        "type" : "uri",
-        "graphs" : [
-          "http://static.datafoodconsortium.org/data/productGlossary_Facet.rdf"
-        ]
-      },
-      {
-        "value" : "dfc-f:Root",
-        "type" : "uri",
-        "graphs" : [
-          "http://static.datafoodconsortium.org/data/productGlossary_Facet.rdf"
-        ]
-      },
-      {
-        "value" : "dfc-f:Seed",
-        "type" : "uri",
-        "graphs" : [
-          "http://static.datafoodconsortium.org/data/productGlossary_Facet.rdf"
-        ]
-      },
-      {
-        "value" : "dfc-f:Stem",
-        "type" : "uri",
-        "graphs" : [
-          "http://static.datafoodconsortium.org/data/productGlossary_Facet.rdf"
-        ]
-      },
-      {
-        "value" : "dfc-f:Tuber",
-        "type" : "uri",
-        "graphs" : [
-          "http://static.datafoodconsortium.org/data/productGlossary_Facet.rdf"
-        ]
-      },
-      {
-        "value" : "dfc-f:WholePlant",
-        "type" : "uri",
-        "graphs" : [
-          "http://static.datafoodconsortium.org/data/productGlossary_Facet.rdf"
-        ]
-      }
-    ],
-    "http://www.w3.org/2004/02/skos/core#prefLabel" : [
-      {
-        "value" : "Part or product of plant",
-        "type" : "literal",
-        "lang" : "en",
-        "graphs" : [
-          "http://static.datafoodconsortium.org/data/productGlossary_Facet.rdf"
-        ]
-      },
-      {
-        "value" : "Partie ou produit d'une plante",
-        "type" : "literal",
-        "lang" : "fr",
-        "graphs" : [
-          "http://static.datafoodconsortium.org/data/productGlossary_Facet.rdf"
-        ]
-      }
-    ]
-  },
-  "dfc-f:Portugal" : {
-    "http://www.w3.org/1999/02/22-rdf-syntax-ns#type" : [
-      {
-        "value" : "http://www.w3.org/2004/02/skos/core#Concept",
-        "type" : "uri",
-        "graphs" : [
-          "http://static.datafoodconsortium.org/data/productGlossary_Facet.rdf"
-        ]
-      }
-    ],
-    "http://www.w3.org/2000/01/rdf-schema#isDefinedBy" : [
-      {
-        "value" : "https://www.wikidata.org/wiki/Q45",
-        "type" : "uri",
-        "graphs" : [
-          "http://static.datafoodconsortium.org/data/productGlossary_Facet.rdf"
-        ]
-      }
-    ],
-    "http://www.w3.org/2004/02/skos/core#broader" : [
-      {
-        "value" : "dfc-f:Europe",
-        "type" : "uri",
-        "graphs" : [
-          "http://static.datafoodconsortium.org/data/productGlossary_Facet.rdf"
-        ]
-      }
-    ],
-    "http://www.w3.org/2004/02/skos/core#inScheme" : [
-      {
-        "value" : "dfc-f:DFC_ProductGlossary_Facet",
-        "type" : "uri",
-        "graphs" : [
-          "http://static.datafoodconsortium.org/data/productGlossary_Facet.rdf"
-        ]
-      }
-    ],
-    "http://www.w3.org/2004/02/skos/core#prefLabel" : [
-      {
-        "value" : "Portugal",
-        "type" : "literal",
-        "lang" : "en",
-        "graphs" : [
-          "http://static.datafoodconsortium.org/data/productGlossary_Facet.rdf"
-        ]
-      },
-      {
-        "value" : "Portugal",
-        "type" : "literal",
-        "lang" : "fr",
-        "graphs" : [
-          "http://static.datafoodconsortium.org/data/productGlossary_Facet.rdf"
-        ]
-      }
-    ]
-  },
-  "dfc-f:ProductOfTheYear" : {
-    "http://www.w3.org/1999/02/22-rdf-syntax-ns#type" : [
-      {
-        "value" : "http://www.w3.org/2004/02/skos/core#Concept",
-        "type" : "uri",
-        "graphs" : [
-          "http://static.datafoodconsortium.org/data/productGlossary_Facet.rdf"
-        ]
-      }
-    ],
-    "http://www.w3.org/2000/01/rdf-schema#isDefinedBy" : [
-      {
-        "value" : "gs1:PackagingMarkedLabelAccreditationCode-PRODUCT_OF_THE_YEAR_CONSUMER_SURVEY",
-        "type" : "uri",
-        "graphs" : [
-          "http://static.datafoodconsortium.org/data/productGlossary_Facet.rdf"
-        ]
-      }
-    ],
-    "http://www.w3.org/2004/02/skos/core#broader" : [
-      {
-        "value" : "dfc-f:MarketingLabel",
-        "type" : "uri",
-        "graphs" : [
-          "http://static.datafoodconsortium.org/data/productGlossary_Facet.rdf"
-        ]
-      }
-    ],
-    "http://www.w3.org/2004/02/skos/core#inScheme" : [
-      {
-        "value" : "dfc-f:DFC_ProductGlossary_Facet",
-        "type" : "uri",
-        "graphs" : [
-          "http://static.datafoodconsortium.org/data/productGlossary_Facet.rdf"
-        ]
-      }
-    ],
-    "http://www.w3.org/2004/02/skos/core#prefLabel" : [
-      {
-        "value" : "Product of the year",
-        "type" : "literal",
-        "lang" : "en",
-        "graphs" : [
-          "http://static.datafoodconsortium.org/data/productGlossary_Facet.rdf"
-        ]
-      },
-      {
-        "value" : "Elu produit de l'année",
-        "type" : "literal",
-        "lang" : "fr",
-        "graphs" : [
-          "http://static.datafoodconsortium.org/data/productGlossary_Facet.rdf"
-        ]
-      }
-    ]
-  },
-  "dfc-f:ProvenceAlpesCotesAzur" : {
-    "http://www.w3.org/1999/02/22-rdf-syntax-ns#type" : [
-      {
-        "value" : "http://www.w3.org/2004/02/skos/core#Concept",
-        "type" : "uri",
-        "graphs" : [
-          "http://static.datafoodconsortium.org/data/productGlossary_Facet.rdf"
-        ]
-      }
-    ],
-    "http://www.w3.org/2000/01/rdf-schema#isDefinedBy" : [
-      {
-        "value" : "https://www.wikidata.org/wiki/Q15104",
-        "type" : "uri",
-        "graphs" : [
-          "http://static.datafoodconsortium.org/data/productGlossary_Facet.rdf"
-        ]
-      }
-    ],
-    "http://www.w3.org/2004/02/skos/core#altLabel" : [
-      {
-        "value" : "Provence-Alps-French Riviera",
-        "type" : "literal",
-        "lang" : "en",
-        "graphs" : [
-          "http://static.datafoodconsortium.org/data/productGlossary_Facet.rdf"
-        ]
-      },
-      {
-        "value" : "PACA",
-        "type" : "literal",
-        "lang" : "fr",
-        "graphs" : [
-          "http://static.datafoodconsortium.org/data/productGlossary_Facet.rdf"
-        ]
-      }
-    ],
-    "http://www.w3.org/2004/02/skos/core#broader" : [
-      {
-        "value" : "dfc-f:France",
-        "type" : "uri",
-        "graphs" : [
-          "http://static.datafoodconsortium.org/data/productGlossary_Facet.rdf"
-        ]
-      }
-    ],
-    "http://www.w3.org/2004/02/skos/core#inScheme" : [
-      {
-        "value" : "dfc-f:DFC_ProductGlossary_Facet",
-        "type" : "uri",
-        "graphs" : [
-          "http://static.datafoodconsortium.org/data/productGlossary_Facet.rdf"
-        ]
-      }
-    ],
-    "http://www.w3.org/2004/02/skos/core#prefLabel" : [
-      {
-        "value" : "Provence-Alpes-Côte d’Azur",
-        "type" : "literal",
-        "lang" : "en",
-        "graphs" : [
-          "http://static.datafoodconsortium.org/data/productGlossary_Facet.rdf"
-        ]
-      },
-      {
-        "value" : "Provence-Alpes-Côte d’Azur",
-        "type" : "literal",
-        "lang" : "fr",
-        "graphs" : [
-          "http://static.datafoodconsortium.org/data/productGlossary_Facet.rdf"
-        ]
-      }
-    ]
-  },
-  "dfc-f:Quail" : {
-    "http://www.w3.org/1999/02/22-rdf-syntax-ns#type" : [
-      {
-        "value" : "http://www.w3.org/2004/02/skos/core#Concept",
-        "type" : "uri",
-        "graphs" : [
-          "http://static.datafoodconsortium.org/data/productGlossary_Facet.rdf"
-        ]
-      },
-      {
-        "value" : "skos:Concept",
-        "type" : "uri",
-        "graphs" : [
-          "http://static.datafoodconsortium.org/data/productGlossary_Facet.rdf"
-        ]
-      }
-    ],
-    "http://www.w3.org/2004/02/skos/core#broader" : [
-      {
-        "value" : "dfc-f:AnimalPartOrigin",
-        "type" : "uri",
-        "graphs" : [
-          "http://static.datafoodconsortium.org/data/productGlossary_Facet.rdf"
-        ]
-      }
-    ],
-    "http://www.w3.org/2004/02/skos/core#inScheme" : [
-      {
-        "value" : "dfc-f:DFC_ProductGlossary_Facet",
-        "type" : "uri",
-        "graphs" : [
-          "http://static.datafoodconsortium.org/data/productGlossary_Facet.rdf"
-        ]
-      }
-    ],
-    "http://www.w3.org/2004/02/skos/core#narrower" : [
-      {
-        "value" : "dfc-f:QuailEgg",
-        "type" : "uri",
-        "graphs" : [
-          "http://static.datafoodconsortium.org/data/productGlossary_Facet.rdf"
-        ]
-      }
-    ],
-    "http://www.w3.org/2004/02/skos/core#prefLabel" : [
-      {
-        "value" : "Quail",
-        "type" : "literal",
-        "lang" : "en",
-        "graphs" : [
-          "http://static.datafoodconsortium.org/data/productGlossary_Facet.rdf"
-        ]
-      },
-      {
-        "value" : "Caille",
-        "type" : "literal",
-        "lang" : "fr",
-        "graphs" : [
-          "http://static.datafoodconsortium.org/data/productGlossary_Facet.rdf"
-        ]
-      }
-    ]
-  },
-  "dfc-f:QuailEgg" : {
-    "http://www.w3.org/1999/02/22-rdf-syntax-ns#type" : [
-      {
-        "value" : "http://www.w3.org/2004/02/skos/core#Concept",
-        "type" : "uri",
-        "graphs" : [
-          "http://static.datafoodconsortium.org/data/productGlossary_Facet.rdf"
-        ]
-      },
-      {
-        "value" : "skos:Concept",
-        "type" : "uri",
-        "graphs" : [
-          "http://static.datafoodconsortium.org/data/productGlossary_Facet.rdf"
-        ]
-      }
-    ],
-    "http://www.w3.org/2004/02/skos/core#broader" : [
-      {
-        "value" : "dfc-f:Quail",
-        "type" : "uri",
-        "graphs" : [
-          "http://static.datafoodconsortium.org/data/productGlossary_Facet.rdf"
-        ]
-      }
-    ],
-    "http://www.w3.org/2004/02/skos/core#inScheme" : [
-      {
-        "value" : "dfc-f:DFC_ProductGlossary_Facet",
-        "type" : "uri",
-        "graphs" : [
-          "http://static.datafoodconsortium.org/data/productGlossary_Facet.rdf"
-        ]
-      }
-    ],
-    "http://www.w3.org/2004/02/skos/core#prefLabel" : [
-      {
-        "value" : "Quail's egg",
-        "type" : "literal",
-        "lang" : "en",
-        "graphs" : [
-          "http://static.datafoodconsortium.org/data/productGlossary_Facet.rdf"
-        ]
-      },
-      {
-        "value" : "Œuf de caille",
-        "type" : "literal",
-        "lang" : "fr",
-        "graphs" : [
-          "http://static.datafoodconsortium.org/data/productGlossary_Facet.rdf"
-        ]
-      }
-    ]
-  },
-  "dfc-f:RainforestAlliance" : {
-    "http://www.w3.org/1999/02/22-rdf-syntax-ns#type" : [
-      {
-        "value" : "http://www.w3.org/2004/02/skos/core#Concept",
-        "type" : "uri",
-        "graphs" : [
-          "http://static.datafoodconsortium.org/data/productGlossary_Facet.rdf"
-        ]
-      }
-    ],
-    "http://www.w3.org/2000/01/rdf-schema#isDefinedBy" : [
-      {
-        "value" : "gs1:PackagingMarkedLabelAccreditationCode-RAINFOREST_ALLIANCE",
-        "type" : "uri",
-        "graphs" : [
-          "http://static.datafoodconsortium.org/data/productGlossary_Facet.rdf"
-        ]
-      }
-    ],
-    "http://www.w3.org/2004/02/skos/core#broader" : [
-      {
-        "value" : "dfc-f:EthicalLabel",
-        "type" : "uri",
-        "graphs" : [
-          "http://static.datafoodconsortium.org/data/productGlossary_Facet.rdf"
-        ]
-      }
-    ],
-    "http://www.w3.org/2004/02/skos/core#inScheme" : [
-      {
-        "value" : "dfc-f:DFC_ProductGlossary_Facet",
-        "type" : "uri",
-        "graphs" : [
-          "http://static.datafoodconsortium.org/data/productGlossary_Facet.rdf"
-        ]
-      }
-    ],
-    "http://www.w3.org/2004/02/skos/core#prefLabel" : [
-      {
-        "value" : "Rainforest Alliance",
-        "type" : "literal",
-        "lang" : "en",
-        "graphs" : [
-          "http://static.datafoodconsortium.org/data/productGlossary_Facet.rdf"
-        ]
-      },
-      {
-        "value" : "Rainforest Alliance",
-        "type" : "literal",
-        "lang" : "fr",
-        "graphs" : [
-          "http://static.datafoodconsortium.org/data/productGlossary_Facet.rdf"
-        ]
-      }
-    ]
-  },
-  "dfc-f:RedLabel_FR" : {
-    "http://www.w3.org/1999/02/22-rdf-syntax-ns#type" : [
-      {
-        "value" : "http://www.w3.org/2004/02/skos/core#Concept",
-        "type" : "uri",
-        "graphs" : [
-          "http://static.datafoodconsortium.org/data/productGlossary_Facet.rdf"
-        ]
-      }
-    ],
-    "http://www.w3.org/2000/01/rdf-schema#isDefinedBy" : [
-      {
-        "value" : "gs1:PackagingMarkedLabelAccreditationCode-LABEL_ROUGE",
-        "type" : "uri",
-        "graphs" : [
-          "http://static.datafoodconsortium.org/data/productGlossary_Facet.rdf"
-        ]
-      }
-    ],
-    "http://www.w3.org/2004/02/skos/core#altLabel" : [
-      {
-        "value" : "Red Label",
-        "type" : "literal",
-        "lang" : "en",
-        "graphs" : [
-          "http://static.datafoodconsortium.org/data/productGlossary_Facet.rdf"
-        ]
-      }
-    ],
-    "http://www.w3.org/2004/02/skos/core#broader" : [
-      {
-        "value" : "dfc-f:EthicalLabel",
-        "type" : "uri",
-        "graphs" : [
-          "http://static.datafoodconsortium.org/data/productGlossary_Facet.rdf"
-        ]
-      }
-    ],
-    "http://www.w3.org/2004/02/skos/core#inScheme" : [
-      {
-        "value" : "dfc-f:DFC_ProductGlossary_Facet",
-        "type" : "uri",
-        "graphs" : [
-          "http://static.datafoodconsortium.org/data/productGlossary_Facet.rdf"
-        ]
-      }
-    ],
-    "http://www.w3.org/2004/02/skos/core#prefLabel" : [
-      {
-        "value" : "Label Rouge",
-        "type" : "literal",
-        "lang" : "en",
-        "graphs" : [
-          "http://static.datafoodconsortium.org/data/productGlossary_Facet.rdf"
-        ]
-      },
-      {
-        "value" : "Label Rouge",
-        "type" : "literal",
-        "lang" : "fr",
-        "graphs" : [
-          "http://static.datafoodconsortium.org/data/productGlossary_Facet.rdf"
-        ]
-      }
-    ]
-  },
-  "dfc-f:ReducedNutrient" : {
-    "http://purl.org/dc/terms/description" : [
-      {
-        "value" : "\"A claim stating that the content in one or more nutrients has been reduced, and any claim likely to have the same meaning for the consumer, may only be made where the reduction in content is at least 30% compared to a similar product, except for micronutrients, where a 10 % difference in the reference values as set in Directive 90/496/EEC shall be acceptable, and for sodium, or the equivalent value for salt, where a 25% difference shall be acceptable. The claim \"reduced saturated fat\", and any claim likely to have the same meaning for the consumer, may only be made: (a) if the sum of saturated fatty acids and of trans-fatty acids in the product bearing the claim is at least 30% less than the sum of saturated fatty acids and of trans-fatty acids in a similar product; and (b) if the content in trans-fatty acids in the product bearing the claim is equal to or less than in a similar product. The claim \"reduced sugars\", and any claim likely to have the same meaning for the consumer, may only be made if the amount of energy of the product bearing the claim is equal to or less than the amount of energy in a similar product.\" (source: Annex of Regulation (EC) No 1924/2006)",
-        "type" : "literal",
-        "lang" : "en",
-        "graphs" : [
-          "http://static.datafoodconsortium.org/data/productGlossary_Facet.rdf"
-        ]
-      },
-      {
-        "value" : "\"Une allégation affirmant que la teneur en un ou plusieurs nutriments a été réduite, ou toute autre allégation susceptible d'avoir le même sens pour le consommateur, ne peut être faite que si la réduction de cette teneur est d'au moins 30 % par rapport à un produit similaire, sauf s'il s'agit de micronutriments, pour lesquels une différence de 10 % par rapport aux valeurs de référence fixées par la directive 90/496/CEE est admissible, ou s'il s'agit de sodium ou d'équivalent en sel, pour lesquels une différence de 25 % est admissible. L’allégation «réduit en graisses saturées», ou toute autre allégation susceptible d’avoir le même sens pour le consommateur, ne peut être faite que: a) si la somme des acides gras saturés et des acides gras trans contenus dans le produit auquel s’applique l’allégation est au moins de 30 % inférieure à la somme des acides gras saturés et des acides gras trans contenus dans un produit similaire; et b) si la teneur en acides gras trans dans le produit auquel s’applique l’allégation est inférieure ou égale à celle d’un produit similaire. L’allégation «réduit en sucres», ou toute autre allégation susceptible d’avoir le même sens pour le consommateur, ne peut être faite que si la valeur énergétique du produit auquel s’applique l’allégation est inférieure ou égale à celle d’un produit similaire.\" (source: Annex of Regulation (EC) No 1924/2006)",
-        "type" : "literal",
-        "lang" : "fr",
-        "graphs" : [
-          "http://static.datafoodconsortium.org/data/productGlossary_Facet.rdf"
-        ]
-      }
-    ],
-    "http://www.w3.org/1999/02/22-rdf-syntax-ns#type" : [
-      {
-        "value" : "http://www.w3.org/2004/02/skos/core#Concept",
-        "type" : "uri",
-        "graphs" : [
-          "http://static.datafoodconsortium.org/data/productGlossary_Facet.rdf"
-        ]
-      }
-    ],
-    "http://www.w3.org/2004/02/skos/core#broader" : [
-      {
-        "value" : "dfc-f:NutritionalClaim",
-        "type" : "uri",
-        "graphs" : [
-          "http://static.datafoodconsortium.org/data/productGlossary_Facet.rdf"
-        ]
-      }
-    ],
-    "http://www.w3.org/2004/02/skos/core#inScheme" : [
-      {
-        "value" : "dfc-f:DFC_ProductGlossary_Facet",
-        "type" : "uri",
-        "graphs" : [
-          "http://static.datafoodconsortium.org/data/productGlossary_Facet.rdf"
-        ]
-      }
-    ],
-    "http://www.w3.org/2004/02/skos/core#prefLabel" : [
-      {
-        "value" : "Reduced nutrient",
-        "type" : "literal",
-        "lang" : "en",
-        "graphs" : [
-          "http://static.datafoodconsortium.org/data/productGlossary_Facet.rdf"
-        ]
-      },
-      {
-        "value" : "Réduit en nutriment",
-        "type" : "literal",
-        "lang" : "fr",
-        "graphs" : [
-          "http://static.datafoodconsortium.org/data/productGlossary_Facet.rdf"
-        ]
-      }
-    ]
-  },
-  "dfc-f:Root" : {
-    "http://www.w3.org/1999/02/22-rdf-syntax-ns#type" : [
-      {
-        "value" : "http://www.w3.org/2004/02/skos/core#Concept",
-        "type" : "uri",
-        "graphs" : [
-          "http://static.datafoodconsortium.org/data/productGlossary_Facet.rdf"
-        ]
-      },
-      {
-        "value" : "skos:Concept",
-        "type" : "uri",
-        "graphs" : [
-          "http://static.datafoodconsortium.org/data/productGlossary_Facet.rdf"
-        ]
-      }
-    ],
-    "http://www.w3.org/2004/02/skos/core#broader" : [
-      {
-        "value" : "dfc-f:PlantPartOrigin",
-        "type" : "uri",
-        "graphs" : [
-          "http://static.datafoodconsortium.org/data/productGlossary_Facet.rdf"
-        ]
-      }
-    ],
-    "http://www.w3.org/2004/02/skos/core#inScheme" : [
-      {
-        "value" : "dfc-f:DFC_ProductGlossary_Facet",
-        "type" : "uri",
-        "graphs" : [
-          "http://static.datafoodconsortium.org/data/productGlossary_Facet.rdf"
-        ]
-      }
-    ],
-    "http://www.w3.org/2004/02/skos/core#prefLabel" : [
-      {
-        "value" : "Root",
-        "type" : "literal",
-        "lang" : "en",
-        "graphs" : [
-          "http://static.datafoodconsortium.org/data/productGlossary_Facet.rdf"
-        ]
-      },
-      {
-        "value" : "Racine",
-        "type" : "literal",
-        "lang" : "fr",
-        "graphs" : [
-          "http://static.datafoodconsortium.org/data/productGlossary_Facet.rdf"
-        ]
-      }
-    ]
-  },
-  "dfc-f:Roster" : {
-    "http://www.w3.org/1999/02/22-rdf-syntax-ns#type" : [
-      {
-        "value" : "http://www.w3.org/2004/02/skos/core#Concept",
-        "type" : "uri",
-        "graphs" : [
-          "http://static.datafoodconsortium.org/data/productGlossary_Facet.rdf"
-        ]
-      },
-      {
-        "value" : "skos:Concept",
-        "type" : "uri",
-        "graphs" : [
-          "http://static.datafoodconsortium.org/data/productGlossary_Facet.rdf"
-        ]
-      }
-    ],
-    "http://www.w3.org/2004/02/skos/core#broader" : [
-      {
-        "value" : "dfc-f:AnimalPartOrigin",
-        "type" : "uri",
-        "graphs" : [
-          "http://static.datafoodconsortium.org/data/productGlossary_Facet.rdf"
-        ]
-      }
-    ],
-    "http://www.w3.org/2004/02/skos/core#inScheme" : [
-      {
-        "value" : "dfc-f:DFC_ProductGlossary_Facet",
-        "type" : "uri",
-        "graphs" : [
-          "http://static.datafoodconsortium.org/data/productGlossary_Facet.rdf"
-        ]
-      }
-    ],
-    "http://www.w3.org/2004/02/skos/core#narrower" : [
-      {
-        "value" : "dfc-f:RosterBody",
-        "type" : "uri",
-        "graphs" : [
-          "http://static.datafoodconsortium.org/data/productGlossary_Facet.rdf"
-        ]
-      }
-    ],
-    "http://www.w3.org/2004/02/skos/core#prefLabel" : [
-      {
-        "value" : "Rooster",
-        "type" : "literal",
-        "lang" : "en",
-        "graphs" : [
-          "http://static.datafoodconsortium.org/data/productGlossary_Facet.rdf"
-        ]
-      },
-      {
-        "value" : "Coq",
-        "type" : "literal",
-        "lang" : "fr",
-        "graphs" : [
-          "http://static.datafoodconsortium.org/data/productGlossary_Facet.rdf"
-        ]
-      }
-    ]
-  },
-  "dfc-f:RosterBody" : {
-    "http://www.w3.org/1999/02/22-rdf-syntax-ns#type" : [
-      {
-        "value" : "http://www.w3.org/2004/02/skos/core#Concept",
-        "type" : "uri",
-        "graphs" : [
-          "http://static.datafoodconsortium.org/data/productGlossary_Facet.rdf"
-        ]
-      },
-      {
-        "value" : "skos:Concept",
-        "type" : "uri",
-        "graphs" : [
-          "http://static.datafoodconsortium.org/data/productGlossary_Facet.rdf"
-        ]
-      }
-    ],
-    "http://www.w3.org/2004/02/skos/core#broader" : [
-      {
-        "value" : "dfc-f:Roster",
-        "type" : "uri",
-        "graphs" : [
-          "http://static.datafoodconsortium.org/data/productGlossary_Facet.rdf"
-        ]
-      }
-    ],
-    "http://www.w3.org/2004/02/skos/core#inScheme" : [
-      {
-        "value" : "dfc-f:DFC_ProductGlossary_Facet",
-        "type" : "uri",
-        "graphs" : [
-          "http://static.datafoodconsortium.org/data/productGlossary_Facet.rdf"
-        ]
-      }
-    ],
-    "http://www.w3.org/2004/02/skos/core#prefLabel" : [
-      {
-        "value" : "Rooster's body",
-        "type" : "literal",
-        "lang" : "en",
-        "graphs" : [
-          "http://static.datafoodconsortium.org/data/productGlossary_Facet.rdf"
-        ]
-      },
-      {
-        "value" : "Partie de coq",
-        "type" : "literal",
-        "lang" : "fr",
-        "graphs" : [
-          "http://static.datafoodconsortium.org/data/productGlossary_Facet.rdf"
-        ]
-      }
-    ]
-  },
-  "dfc-f:SaturatedFatFree" : {
-    "http://purl.org/dc/terms/description" : [
-      {
-        "value" : "\"A claim that a food does not contain saturated fat, and any claim likely to have the same meaning for the consumer, may only be made where the sum of saturated fat and trans-fatty acids does not exceed 0,1 g of saturated fat per 100 g or 100 ml.\" (source: Annex of Regulation (EC) No 1924/2006)",
-        "type" : "literal",
-        "lang" : "en",
-        "graphs" : [
-          "http://static.datafoodconsortium.org/data/productGlossary_Facet.rdf"
-        ]
-      },
-      {
-        "value" : "\"Une allégation selon laquelle une denrée alimentaire ne contient pas de graisses saturées, ou toute autre allégation susceptible d'avoir le même sens pour le consommateur, ne peut être faite que si la somme des acides gras saturés et des acides gras trans n'excède pas 0,1 g de graisses saturées par 100 g ou par 100 ml.\" (source: Annex of Regulation (EC) No 1924/2006)",
-        "type" : "literal",
-        "lang" : "fr",
-        "graphs" : [
-          "http://static.datafoodconsortium.org/data/productGlossary_Facet.rdf"
-        ]
-      }
-    ],
-    "http://www.w3.org/1999/02/22-rdf-syntax-ns#type" : [
-      {
-        "value" : "http://www.w3.org/2004/02/skos/core#Concept",
-        "type" : "uri",
-        "graphs" : [
-          "http://static.datafoodconsortium.org/data/productGlossary_Facet.rdf"
-        ]
-      }
-    ],
-    "http://www.w3.org/2004/02/skos/core#broader" : [
-      {
-        "value" : "dfc-f:NutritionalClaim",
-        "type" : "uri",
-        "graphs" : [
-          "http://static.datafoodconsortium.org/data/productGlossary_Facet.rdf"
-        ]
-      }
-    ],
-    "http://www.w3.org/2004/02/skos/core#inScheme" : [
-      {
-        "value" : "dfc-f:DFC_ProductGlossary_Facet",
-        "type" : "uri",
-        "graphs" : [
-          "http://static.datafoodconsortium.org/data/productGlossary_Facet.rdf"
-        ]
-      }
-    ],
-    "http://www.w3.org/2004/02/skos/core#prefLabel" : [
-      {
-        "value" : "Saturated fat-free",
-        "type" : "literal",
-        "lang" : "en",
-        "graphs" : [
-          "http://static.datafoodconsortium.org/data/productGlossary_Facet.rdf"
-        ]
-      },
-      {
-        "value" : "Sans graisses saturées",
-        "type" : "literal",
-        "lang" : "fr",
-        "graphs" : [
-          "http://static.datafoodconsortium.org/data/productGlossary_Facet.rdf"
-        ]
-      }
-    ]
-  },
-  "dfc-f:Scotland" : {
-    "http://www.w3.org/1999/02/22-rdf-syntax-ns#type" : [
-      {
-        "value" : "http://www.w3.org/2004/02/skos/core#Concept",
-        "type" : "uri",
-        "graphs" : [
-          "http://static.datafoodconsortium.org/data/productGlossary_Facet.rdf"
-        ]
-      }
-    ],
-    "http://www.w3.org/2000/01/rdf-schema#isDefinedBy" : [
-      {
-        "value" : "https://www.wikidata.org/wiki/Q22",
-        "type" : "uri",
-        "graphs" : [
-          "http://static.datafoodconsortium.org/data/productGlossary_Facet.rdf"
-        ]
-      }
-    ],
-    "http://www.w3.org/2004/02/skos/core#broader" : [
-      {
-        "value" : "dfc-f:UnitedKingdom",
-        "type" : "uri",
-        "graphs" : [
-          "http://static.datafoodconsortium.org/data/productGlossary_Facet.rdf"
-        ]
-      }
-    ],
-    "http://www.w3.org/2004/02/skos/core#inScheme" : [
-      {
-        "value" : "dfc-f:DFC_ProductGlossary_Facet",
-        "type" : "uri",
-        "graphs" : [
-          "http://static.datafoodconsortium.org/data/productGlossary_Facet.rdf"
-        ]
-      }
-    ],
-    "http://www.w3.org/2004/02/skos/core#prefLabel" : [
-      {
-        "value" : "Scotland",
-        "type" : "literal",
-        "lang" : "en",
-        "graphs" : [
-          "http://static.datafoodconsortium.org/data/productGlossary_Facet.rdf"
-        ]
-      },
-      {
-        "value" : "Ecosse",
-        "type" : "literal",
-        "lang" : "fr",
-        "graphs" : [
-          "http://static.datafoodconsortium.org/data/productGlossary_Facet.rdf"
-        ]
-      }
-    ]
-  },
-  "dfc-f:Seed" : {
-    "http://www.w3.org/1999/02/22-rdf-syntax-ns#type" : [
-      {
-        "value" : "http://www.w3.org/2004/02/skos/core#Concept",
-        "type" : "uri",
-        "graphs" : [
-          "http://static.datafoodconsortium.org/data/productGlossary_Facet.rdf"
-        ]
-      },
-      {
-        "value" : "skos:Concept",
-        "type" : "uri",
-        "graphs" : [
-          "http://static.datafoodconsortium.org/data/productGlossary_Facet.rdf"
-        ]
-      }
-    ],
-    "http://www.w3.org/2004/02/skos/core#broader" : [
-      {
-        "value" : "dfc-f:PlantPartOrigin",
-        "type" : "uri",
-        "graphs" : [
-          "http://static.datafoodconsortium.org/data/productGlossary_Facet.rdf"
-        ]
-      }
-    ],
-    "http://www.w3.org/2004/02/skos/core#inScheme" : [
-      {
-        "value" : "dfc-f:DFC_ProductGlossary_Facet",
-        "type" : "uri",
-        "graphs" : [
-          "http://static.datafoodconsortium.org/data/productGlossary_Facet.rdf"
-        ]
-      }
-    ],
-    "http://www.w3.org/2004/02/skos/core#prefLabel" : [
-      {
-        "value" : "Seed",
-        "type" : "literal",
-        "lang" : "en",
-        "graphs" : [
-          "http://static.datafoodconsortium.org/data/productGlossary_Facet.rdf"
-        ]
-      },
-      {
-        "value" : "Graine",
-        "type" : "literal",
-        "lang" : "fr",
-        "graphs" : [
-          "http://static.datafoodconsortium.org/data/productGlossary_Facet.rdf"
-        ]
-      }
-    ]
-  },
-  "dfc-f:Sheep" : {
-    "http://www.w3.org/1999/02/22-rdf-syntax-ns#type" : [
-      {
-        "value" : "http://www.w3.org/2004/02/skos/core#Concept",
-        "type" : "uri",
-        "graphs" : [
-          "http://static.datafoodconsortium.org/data/productGlossary_Facet.rdf"
-        ]
-      },
-      {
-        "value" : "skos:Concept",
-        "type" : "uri",
-        "graphs" : [
-          "http://static.datafoodconsortium.org/data/productGlossary_Facet.rdf"
-        ]
-      }
-    ],
-    "http://www.w3.org/2004/02/skos/core#broader" : [
-      {
-        "value" : "dfc-f:AnimalPartOrigin",
-        "type" : "uri",
-        "graphs" : [
-          "http://static.datafoodconsortium.org/data/productGlossary_Facet.rdf"
-        ]
-      }
-    ],
-    "http://www.w3.org/2004/02/skos/core#inScheme" : [
-      {
-        "value" : "dfc-f:DFC_ProductGlossary_Facet",
-        "type" : "uri",
-        "graphs" : [
-          "http://static.datafoodconsortium.org/data/productGlossary_Facet.rdf"
-        ]
-      }
-    ],
-    "http://www.w3.org/2004/02/skos/core#narrower" : [
-      {
-        "value" : "dfc-f:SheepBody",
-        "type" : "uri",
-        "graphs" : [
-          "http://static.datafoodconsortium.org/data/productGlossary_Facet.rdf"
-        ]
-      }
-    ],
-    "http://www.w3.org/2004/02/skos/core#prefLabel" : [
-      {
-        "value" : "Sheep",
-        "type" : "literal",
-        "lang" : "en",
-        "graphs" : [
-          "http://static.datafoodconsortium.org/data/productGlossary_Facet.rdf"
-        ]
-      },
-      {
-        "value" : "Mouton",
-        "type" : "literal",
-        "lang" : "fr",
-        "graphs" : [
-          "http://static.datafoodconsortium.org/data/productGlossary_Facet.rdf"
-        ]
-      }
-    ]
-  },
-  "dfc-f:SheepBody" : {
-    "http://www.w3.org/1999/02/22-rdf-syntax-ns#type" : [
-      {
-        "value" : "http://www.w3.org/2004/02/skos/core#Concept",
-        "type" : "uri",
-        "graphs" : [
-          "http://static.datafoodconsortium.org/data/productGlossary_Facet.rdf"
-        ]
-      },
-      {
-        "value" : "skos:Concept",
-        "type" : "uri",
-        "graphs" : [
-          "http://static.datafoodconsortium.org/data/productGlossary_Facet.rdf"
-        ]
-      }
-    ],
-    "http://www.w3.org/2004/02/skos/core#broader" : [
-      {
-        "value" : "dfc-f:Sheep",
-        "type" : "uri",
-        "graphs" : [
-          "http://static.datafoodconsortium.org/data/productGlossary_Facet.rdf"
-        ]
-      }
-    ],
-    "http://www.w3.org/2004/02/skos/core#inScheme" : [
-      {
-        "value" : "dfc-f:DFC_ProductGlossary_Facet",
-        "type" : "uri",
-        "graphs" : [
-          "http://static.datafoodconsortium.org/data/productGlossary_Facet.rdf"
-        ]
-      }
-    ],
-    "http://www.w3.org/2004/02/skos/core#prefLabel" : [
-      {
-        "value" : "Sheep's body",
-        "type" : "literal",
-        "lang" : "en",
-        "graphs" : [
-          "http://static.datafoodconsortium.org/data/productGlossary_Facet.rdf"
-        ]
-      },
-      {
-        "value" : "Partie de mouton",
-        "type" : "literal",
-        "lang" : "fr",
-        "graphs" : [
-          "http://static.datafoodconsortium.org/data/productGlossary_Facet.rdf"
-        ]
-      }
-    ]
-  },
-  "dfc-f:SodiumOrSaltFree" : {
-    "http://purl.org/dc/terms/description" : [
-      {
-        "value" : "\"A claim that a food is sodium-free or salt-free, and any claim likely to have the same meaning for the consumer, may only be made where the product contains no more than 0,005 g of sodium, or the equivalent value for salt, per 100 g.\" (source: Annex of Regulation (EC) No 1924/2006)",
-        "type" : "literal",
-        "lang" : "en",
-        "graphs" : [
-          "http://static.datafoodconsortium.org/data/productGlossary_Facet.rdf"
-        ]
-      },
-      {
-        "value" : "\"Une allégation selon laquelle une denrée alimentaire ne contient pas de sodium ou de sel, ou toute autre allégation susceptible d'avoir le même sens pour le consommateur, ne peut être faite que si le produit ne contient pas plus de 0,005 g de sodium ou de l'équivalent en sel par 100 g.\" (source: Annex of Regulation (EC) No 1924/2006)",
-        "type" : "literal",
-        "lang" : "fr",
-        "graphs" : [
-          "http://static.datafoodconsortium.org/data/productGlossary_Facet.rdf"
-        ]
-      }
-    ],
-    "http://www.w3.org/1999/02/22-rdf-syntax-ns#type" : [
-      {
-        "value" : "http://www.w3.org/2004/02/skos/core#Concept",
-        "type" : "uri",
-        "graphs" : [
-          "http://static.datafoodconsortium.org/data/productGlossary_Facet.rdf"
-        ]
-      }
-    ],
-    "http://www.w3.org/2004/02/skos/core#broader" : [
-      {
-        "value" : "dfc-f:NutritionalClaim",
-        "type" : "uri",
-        "graphs" : [
-          "http://static.datafoodconsortium.org/data/productGlossary_Facet.rdf"
-        ]
-      }
-    ],
-    "http://www.w3.org/2004/02/skos/core#inScheme" : [
-      {
-        "value" : "dfc-f:DFC_ProductGlossary_Facet",
-        "type" : "uri",
-        "graphs" : [
-          "http://static.datafoodconsortium.org/data/productGlossary_Facet.rdf"
-        ]
-      }
-    ],
-    "http://www.w3.org/2004/02/skos/core#prefLabel" : [
-      {
-        "value" : "Sodium-free or salt-free",
-        "type" : "literal",
-        "lang" : "en",
-        "graphs" : [
-          "http://static.datafoodconsortium.org/data/productGlossary_Facet.rdf"
-        ]
-      },
-      {
-        "value" : "Sans sodium ou sans sel",
-        "type" : "literal",
-        "lang" : "fr",
-        "graphs" : [
-          "http://static.datafoodconsortium.org/data/productGlossary_Facet.rdf"
-        ]
-      }
-    ]
-  },
-  "dfc-f:SourceOfFibre" : {
-    "http://purl.org/dc/terms/description" : [
-      {
-        "value" : "\"A claim that a food is a source of fibre, and any claim likely to have the same meaning for the consumer, may only be made where the product contains at least 3 g of fibre per 100 g or at least 1,5 g of fibre per 100 kcal.\" (source: Annex of Regulation (EC) No 1924/2006)",
-        "type" : "literal",
-        "lang" : "en",
-        "graphs" : [
-          "http://static.datafoodconsortium.org/data/productGlossary_Facet.rdf"
-        ]
-      },
-      {
-        "value" : "\"Une allégation selon laquelle une denrée alimentaire est une source de fibres, ou toute autre allégation susceptible d'avoir le même sens pour le consommateur, ne peut être faite que si le produit contient au moins 3 g de fibres par 100 g ou au moins 1,5 g de fibres par 100 kcal.\" (source: Annex of Regulation (EC) No 1924/2006)",
-        "type" : "literal",
-        "lang" : "fr",
-        "graphs" : [
-          "http://static.datafoodconsortium.org/data/productGlossary_Facet.rdf"
-        ]
-      }
-    ],
-    "http://www.w3.org/1999/02/22-rdf-syntax-ns#type" : [
-      {
-        "value" : "http://www.w3.org/2004/02/skos/core#Concept",
-        "type" : "uri",
-        "graphs" : [
-          "http://static.datafoodconsortium.org/data/productGlossary_Facet.rdf"
-        ]
-      }
-    ],
-    "http://www.w3.org/2004/02/skos/core#broader" : [
-      {
-        "value" : "dfc-f:NutritionalClaim",
-        "type" : "uri",
-        "graphs" : [
-          "http://static.datafoodconsortium.org/data/productGlossary_Facet.rdf"
-        ]
-      }
-    ],
-    "http://www.w3.org/2004/02/skos/core#inScheme" : [
-      {
-        "value" : "dfc-f:DFC_ProductGlossary_Facet",
-        "type" : "uri",
-        "graphs" : [
-          "http://static.datafoodconsortium.org/data/productGlossary_Facet.rdf"
-        ]
-      }
-    ],
-    "http://www.w3.org/2004/02/skos/core#prefLabel" : [
-      {
-        "value" : "Source of fibre",
-        "type" : "literal",
-        "lang" : "en",
-        "graphs" : [
-          "http://static.datafoodconsortium.org/data/productGlossary_Facet.rdf"
-        ]
-      },
-      {
-        "value" : "Source de fibres",
-        "type" : "literal",
-        "lang" : "fr",
-        "graphs" : [
-          "http://static.datafoodconsortium.org/data/productGlossary_Facet.rdf"
-        ]
-      }
-    ]
-  },
-  "dfc-f:SourceOfOmega3FattyAcids" : {
-    "http://purl.org/dc/terms/description" : [
-      {
-        "value" : "\"Where a food naturally meets the condition(s) laid down in this Annex for the use of a nutritional claim, the term 'naturally/natural' may be used as a prefix to the claim.\" (source: Annex of Regulation (EC) No 1924/2006)",
-        "type" : "literal",
-        "lang" : "en",
-        "graphs" : [
-          "http://static.datafoodconsortium.org/data/productGlossary_Facet.rdf"
-        ]
-      },
-      {
-        "value" : "\"Une allégation selon laquelle une denrée alimentaire est une source d’acide gras oméga-3, ou toute allégation susceptible d’avoir le même sens pour le consommateur, ne peut être faite que si le produit contient au moins 0,3 g d’acide alphalinolénique pour 100 g et 100 kcal, ou au moins 40 mg d’acide eicosapentaénoïque et d’acide docosahexénoïque combinés pour 100 g et 100 kcal.\" (source: Annex of Regulation (EC) No 1924/2006)",
-        "type" : "literal",
-        "lang" : "fr",
-        "graphs" : [
-          "http://static.datafoodconsortium.org/data/productGlossary_Facet.rdf"
-        ]
-      }
-    ],
-    "http://www.w3.org/1999/02/22-rdf-syntax-ns#type" : [
-      {
-        "value" : "http://www.w3.org/2004/02/skos/core#Concept",
-        "type" : "uri",
-        "graphs" : [
-          "http://static.datafoodconsortium.org/data/productGlossary_Facet.rdf"
-        ]
-      }
-    ],
-    "http://www.w3.org/2004/02/skos/core#broader" : [
-      {
-        "value" : "dfc-f:NutritionalClaim",
-        "type" : "uri",
-        "graphs" : [
-          "http://static.datafoodconsortium.org/data/productGlossary_Facet.rdf"
-        ]
-      }
-    ],
-    "http://www.w3.org/2004/02/skos/core#inScheme" : [
-      {
-        "value" : "dfc-f:DFC_ProductGlossary_Facet",
-        "type" : "uri",
-        "graphs" : [
-          "http://static.datafoodconsortium.org/data/productGlossary_Facet.rdf"
-        ]
-      }
-    ],
-    "http://www.w3.org/2004/02/skos/core#prefLabel" : [
-      {
-        "value" : "Source of omega-3 fatty acids",
-        "type" : "literal",
-        "lang" : "en",
-        "graphs" : [
-          "http://static.datafoodconsortium.org/data/productGlossary_Facet.rdf"
-        ]
-      },
-      {
-        "value" : "Source d'acide gras Oméga-3",
-        "type" : "literal",
-        "lang" : "fr",
-        "graphs" : [
-          "http://static.datafoodconsortium.org/data/productGlossary_Facet.rdf"
-        ]
-      }
-    ]
-  },
-  "dfc-f:SourceOfProtein" : {
-    "http://purl.org/dc/terms/description" : [
-      {
-        "value" : "\"A claim that a food is a source of protein, and any claim likely to have the same meaning for the consumer, may only be made where at least 12% of the energy value of the food is provided by protein.\" (source: Annex of Regulation (EC) No 1924/2006)",
-        "type" : "literal",
-        "lang" : "en",
-        "graphs" : [
-          "http://static.datafoodconsortium.org/data/productGlossary_Facet.rdf"
-        ]
-      },
-      {
-        "value" : "\"Une allégation selon laquelle une denrée alimentaire est une source de protéines, ou toute autre allégation susceptible d'avoir le même sens pour le consommateur, ne peut être faite que si 12 % au moins de la valeur énergétique de la denrée alimentaire sont produits par des protéines.\" (source: Annex of Regulation (EC) No 1924/2006)",
-        "type" : "literal",
-        "lang" : "fr",
-        "graphs" : [
-          "http://static.datafoodconsortium.org/data/productGlossary_Facet.rdf"
-        ]
-      }
-    ],
-    "http://www.w3.org/1999/02/22-rdf-syntax-ns#type" : [
-      {
-        "value" : "http://www.w3.org/2004/02/skos/core#Concept",
-        "type" : "uri",
-        "graphs" : [
-          "http://static.datafoodconsortium.org/data/productGlossary_Facet.rdf"
-        ]
-      }
-    ],
-    "http://www.w3.org/2004/02/skos/core#broader" : [
-      {
-        "value" : "dfc-f:NutritionalClaim",
-        "type" : "uri",
-        "graphs" : [
-          "http://static.datafoodconsortium.org/data/productGlossary_Facet.rdf"
-        ]
-      }
-    ],
-    "http://www.w3.org/2004/02/skos/core#inScheme" : [
-      {
-        "value" : "dfc-f:DFC_ProductGlossary_Facet",
-        "type" : "uri",
-        "graphs" : [
-          "http://static.datafoodconsortium.org/data/productGlossary_Facet.rdf"
-        ]
-      }
-    ],
-    "http://www.w3.org/2004/02/skos/core#prefLabel" : [
-      {
-        "value" : "Source of protein",
-        "type" : "literal",
-        "lang" : "en",
-        "graphs" : [
-          "http://static.datafoodconsortium.org/data/productGlossary_Facet.rdf"
-        ]
-      },
-      {
-        "value" : "Source de protéine",
-        "type" : "literal",
-        "lang" : "fr",
-        "graphs" : [
-          "http://static.datafoodconsortium.org/data/productGlossary_Facet.rdf"
-        ]
-      }
-    ]
-  },
-  "dfc-f:SourceOfVitaminsMinerals" : {
-    "http://purl.org/dc/terms/description" : [
-      {
-        "value" : "\"A claim that a food is a source of vitamins and/or minerals, and any claim likely to have the same meaning for the consumer, may only be made where the product contains at least a significant amount as defined in the Annex to Directive 90/496/EEC or an amount provided for by derogations granted according to Article 6 of Regulation (EC) No 1925/2006 of the European Parliament and of the Council of 20 December 2006 on the addition of vitamins and minerals and of certain other substances to foods[1].\" (source: Annex of Regulation (EC) No 1924/2006)",
-        "type" : "literal",
-        "lang" : "en",
-        "graphs" : [
-          "http://static.datafoodconsortium.org/data/productGlossary_Facet.rdf"
-        ]
-      },
-      {
-        "value" : "\"Une allégation selon laquelle une denrée alimentaire est une source de vitamines et/ou de minéraux, ou toute autre allégation susceptible d'avoir le même sens pour le consommateur, ne peut être faite que si le produit contient au moins la quantité significative définie à l'annexe de la directive 90/496/CEE ou une quantité prévue au titre de dérogations accordées conformément à l'article 6 du règlement (CE) no 1925/2006 du Parlement européen et du Conseil du 20 décembre 2006 concernant l'adjonction de vitamines, de minéraux et de certaines autres substances aux denrées alimentaires.\" (source: Annex of Regulation (EC) No 1924/2006)",
-        "type" : "literal",
-        "lang" : "fr",
-        "graphs" : [
-          "http://static.datafoodconsortium.org/data/productGlossary_Facet.rdf"
-        ]
-      }
-    ],
-    "http://www.w3.org/1999/02/22-rdf-syntax-ns#type" : [
-      {
-        "value" : "http://www.w3.org/2004/02/skos/core#Concept",
-        "type" : "uri",
-        "graphs" : [
-          "http://static.datafoodconsortium.org/data/productGlossary_Facet.rdf"
-        ]
-      }
-    ],
-    "http://www.w3.org/2004/02/skos/core#broader" : [
-      {
-        "value" : "dfc-f:NutritionalClaim",
-        "type" : "uri",
-        "graphs" : [
-          "http://static.datafoodconsortium.org/data/productGlossary_Facet.rdf"
-        ]
-      }
-    ],
-    "http://www.w3.org/2004/02/skos/core#inScheme" : [
-      {
-        "value" : "dfc-f:DFC_ProductGlossary_Facet",
-        "type" : "uri",
-        "graphs" : [
-          "http://static.datafoodconsortium.org/data/productGlossary_Facet.rdf"
-        ]
-      }
-    ],
-    "http://www.w3.org/2004/02/skos/core#prefLabel" : [
-      {
-        "value" : "Source of vitamins and/or minerals",
-        "type" : "literal",
-        "lang" : "en",
-        "graphs" : [
-          "http://static.datafoodconsortium.org/data/productGlossary_Facet.rdf"
-        ]
-      },
-      {
-        "value" : "Source de vitamines et/ou de minéraux",
-        "type" : "literal",
-        "lang" : "fr",
-        "graphs" : [
-          "http://static.datafoodconsortium.org/data/productGlossary_Facet.rdf"
-        ]
-      }
-    ]
-  },
-  "dfc-f:SouthAmerica" : {
-    "http://www.w3.org/1999/02/22-rdf-syntax-ns#type" : [
-      {
-        "value" : "http://www.w3.org/2004/02/skos/core#Concept",
-        "type" : "uri",
-        "graphs" : [
-          "http://static.datafoodconsortium.org/data/productGlossary_Facet.rdf"
-        ]
-      }
-    ],
-    "http://www.w3.org/2000/01/rdf-schema#isDefinedBy" : [
-      {
-        "value" : "https://www.wikidata.org/wiki/Q18",
-        "type" : "uri",
-        "graphs" : [
-          "http://static.datafoodconsortium.org/data/productGlossary_Facet.rdf"
-        ]
-      }
-    ],
-    "http://www.w3.org/2004/02/skos/core#broader" : [
-      {
-        "value" : "dfc-f:TerritorialOrigin",
-        "type" : "uri",
-        "graphs" : [
-          "http://static.datafoodconsortium.org/data/productGlossary_Facet.rdf"
-        ]
-      }
-    ],
-    "http://www.w3.org/2004/02/skos/core#inScheme" : [
-      {
-        "value" : "dfc-f:DFC_ProductGlossary_Facet",
-        "type" : "uri",
-        "graphs" : [
-          "http://static.datafoodconsortium.org/data/productGlossary_Facet.rdf"
-        ]
-      }
-    ],
-    "http://www.w3.org/2004/02/skos/core#prefLabel" : [
-      {
-        "value" : "South America",
-        "type" : "literal",
-        "lang" : "en",
-        "graphs" : [
-          "http://static.datafoodconsortium.org/data/productGlossary_Facet.rdf"
-        ]
-      },
-      {
-        "value" : "Amérique du Sud",
-        "type" : "literal",
-        "lang" : "fr",
-        "graphs" : [
-          "http://static.datafoodconsortium.org/data/productGlossary_Facet.rdf"
-        ]
-      }
-    ]
-  },
-  "dfc-f:Spain" : {
-    "http://www.w3.org/1999/02/22-rdf-syntax-ns#type" : [
-      {
-        "value" : "http://www.w3.org/2004/02/skos/core#Concept",
-        "type" : "uri",
-        "graphs" : [
-          "http://static.datafoodconsortium.org/data/productGlossary_Facet.rdf"
-        ]
-      }
-    ],
-    "http://www.w3.org/2000/01/rdf-schema#isDefinedBy" : [
-      {
-        "value" : "https://www.wikidata.org/wiki/Q29",
-        "type" : "uri",
-        "graphs" : [
-          "http://static.datafoodconsortium.org/data/productGlossary_Facet.rdf"
-        ]
-      }
-    ],
-    "http://www.w3.org/2004/02/skos/core#broader" : [
-      {
-        "value" : "dfc-f:Europe",
-        "type" : "uri",
-        "graphs" : [
-          "http://static.datafoodconsortium.org/data/productGlossary_Facet.rdf"
-        ]
-      }
-    ],
-    "http://www.w3.org/2004/02/skos/core#inScheme" : [
-      {
-        "value" : "dfc-f:DFC_ProductGlossary_Facet",
-        "type" : "uri",
-        "graphs" : [
-          "http://static.datafoodconsortium.org/data/productGlossary_Facet.rdf"
-        ]
-      }
-    ],
-    "http://www.w3.org/2004/02/skos/core#prefLabel" : [
-      {
-        "value" : "Spain",
-        "type" : "literal",
-        "lang" : "en",
-        "graphs" : [
-          "http://static.datafoodconsortium.org/data/productGlossary_Facet.rdf"
-        ]
-      },
-      {
-        "value" : "Espagne",
-        "type" : "literal",
-        "lang" : "fr",
-        "graphs" : [
-          "http://static.datafoodconsortium.org/data/productGlossary_Facet.rdf"
-        ]
-      }
-    ]
-  },
-  "dfc-f:Stem" : {
-    "http://www.w3.org/1999/02/22-rdf-syntax-ns#type" : [
-      {
-        "value" : "http://www.w3.org/2004/02/skos/core#Concept",
-        "type" : "uri",
-        "graphs" : [
-          "http://static.datafoodconsortium.org/data/productGlossary_Facet.rdf"
-        ]
-      },
-      {
-        "value" : "skos:Concept",
-        "type" : "uri",
-        "graphs" : [
-          "http://static.datafoodconsortium.org/data/productGlossary_Facet.rdf"
-        ]
-      }
-    ],
-    "http://www.w3.org/2004/02/skos/core#broader" : [
-      {
-        "value" : "dfc-f:PlantPartOrigin",
-        "type" : "uri",
-        "graphs" : [
-          "http://static.datafoodconsortium.org/data/productGlossary_Facet.rdf"
-        ]
-      }
-    ],
-    "http://www.w3.org/2004/02/skos/core#inScheme" : [
-      {
-        "value" : "dfc-f:DFC_ProductGlossary_Facet",
-        "type" : "uri",
-        "graphs" : [
-          "http://static.datafoodconsortium.org/data/productGlossary_Facet.rdf"
-        ]
-      }
-    ],
-    "http://www.w3.org/2004/02/skos/core#prefLabel" : [
-      {
-        "value" : "Stem",
-        "type" : "literal",
-        "lang" : "en",
-        "graphs" : [
-          "http://static.datafoodconsortium.org/data/productGlossary_Facet.rdf"
-        ]
-      },
-      {
-        "value" : "Tige",
-        "type" : "literal",
-        "lang" : "fr",
-        "graphs" : [
-          "http://static.datafoodconsortium.org/data/productGlossary_Facet.rdf"
-        ]
-      }
-    ]
-  },
-  "dfc-f:SugarsFree" : {
-    "http://purl.org/dc/terms/description" : [
-      {
-        "value" : "\"A claim that a food is sugars-free, and any claim likely to have the same meaning for the consumer, may only be made where the product contains no more than 0,5 g of sugars per 100 g or 100 ml.\" (source: Annex of Regulation (EC) No 1924/2006)",
-        "type" : "literal",
-        "lang" : "en",
-        "graphs" : [
-          "http://static.datafoodconsortium.org/data/productGlossary_Facet.rdf"
-        ]
-      },
-      {
-        "value" : "\"Une allégation selon laquelle une denrée alimentaire ne contient pas de sucres, ou toute autre allégation susceptible d'avoir le même sens pour le consommateur, ne peut être faite que si le produit ne contient pas plus de 0,5 g de sucres par 100 g ou par 100 ml.\" (source: Annex of Regulation (EC) No 1924/2006)",
-        "type" : "literal",
-        "lang" : "fr",
-        "graphs" : [
-          "http://static.datafoodconsortium.org/data/productGlossary_Facet.rdf"
-        ]
-      }
-    ],
-    "http://www.w3.org/1999/02/22-rdf-syntax-ns#type" : [
-      {
-        "value" : "http://www.w3.org/2004/02/skos/core#Concept",
-        "type" : "uri",
-        "graphs" : [
-          "http://static.datafoodconsortium.org/data/productGlossary_Facet.rdf"
-        ]
-      }
-    ],
-    "http://www.w3.org/2004/02/skos/core#broader" : [
-      {
-        "value" : "dfc-f:NutritionalClaim",
-        "type" : "uri",
-        "graphs" : [
-          "http://static.datafoodconsortium.org/data/productGlossary_Facet.rdf"
-        ]
-      }
-    ],
-    "http://www.w3.org/2004/02/skos/core#inScheme" : [
-      {
-        "value" : "dfc-f:DFC_ProductGlossary_Facet",
-        "type" : "uri",
-        "graphs" : [
-          "http://static.datafoodconsortium.org/data/productGlossary_Facet.rdf"
-        ]
-      }
-    ],
-    "http://www.w3.org/2004/02/skos/core#prefLabel" : [
-      {
-        "value" : "Sugars-free",
-        "type" : "literal",
-        "lang" : "en",
-        "graphs" : [
-          "http://static.datafoodconsortium.org/data/productGlossary_Facet.rdf"
-        ]
-      },
-      {
-        "value" : "Faible teneur en sucres",
-        "type" : "literal",
-        "lang" : "fr",
-        "graphs" : [
-          "http://static.datafoodconsortium.org/data/productGlossary_Facet.rdf"
-        ]
-      }
-    ]
-  },
-  "dfc-f:Switzerland" : {
-    "http://www.w3.org/1999/02/22-rdf-syntax-ns#type" : [
-      {
-        "value" : "http://www.w3.org/2004/02/skos/core#Concept",
-        "type" : "uri",
-        "graphs" : [
-          "http://static.datafoodconsortium.org/data/productGlossary_Facet.rdf"
-        ]
-      }
-    ],
-    "http://www.w3.org/2000/01/rdf-schema#isDefinedBy" : [
-      {
-        "value" : "https://www.wikidata.org/wiki/Q39",
-        "type" : "uri",
-        "graphs" : [
-          "http://static.datafoodconsortium.org/data/productGlossary_Facet.rdf"
-        ]
-      }
-    ],
-    "http://www.w3.org/2004/02/skos/core#broader" : [
-      {
-        "value" : "dfc-f:Europe",
-        "type" : "uri",
-        "graphs" : [
-          "http://static.datafoodconsortium.org/data/productGlossary_Facet.rdf"
-        ]
-      }
-    ],
-    "http://www.w3.org/2004/02/skos/core#inScheme" : [
-      {
-        "value" : "dfc-f:DFC_ProductGlossary_Facet",
-        "type" : "uri",
-        "graphs" : [
-          "http://static.datafoodconsortium.org/data/productGlossary_Facet.rdf"
-        ]
-      }
-    ],
-    "http://www.w3.org/2004/02/skos/core#prefLabel" : [
-      {
-        "value" : "Switzerland",
-        "type" : "literal",
-        "lang" : "en",
-        "graphs" : [
-          "http://static.datafoodconsortium.org/data/productGlossary_Facet.rdf"
-        ]
-      },
-      {
-        "value" : "Suisse",
-        "type" : "literal",
-        "lang" : "fr",
-        "graphs" : [
-          "http://static.datafoodconsortium.org/data/productGlossary_Facet.rdf"
-        ]
-      }
-    ]
-  },
-  "dfc-f:TasteOfTheYear" : {
-    "http://www.w3.org/1999/02/22-rdf-syntax-ns#type" : [
-      {
-        "value" : "http://www.w3.org/2004/02/skos/core#Concept",
-        "type" : "uri",
-        "graphs" : [
-          "http://static.datafoodconsortium.org/data/productGlossary_Facet.rdf"
-        ]
-      }
-    ],
-    "http://www.w3.org/2004/02/skos/core#broader" : [
-      {
-        "value" : "dfc-f:MarketingLabel",
-        "type" : "uri",
-        "graphs" : [
-          "http://static.datafoodconsortium.org/data/productGlossary_Facet.rdf"
-        ]
-      }
-    ],
-    "http://www.w3.org/2004/02/skos/core#inScheme" : [
-      {
-        "value" : "dfc-f:DFC_ProductGlossary_Facet",
-        "type" : "uri",
-        "graphs" : [
-          "http://static.datafoodconsortium.org/data/productGlossary_Facet.rdf"
-        ]
-      }
-    ],
-    "http://www.w3.org/2004/02/skos/core#prefLabel" : [
-      {
-        "value" : "Taste of the year",
-        "type" : "literal",
-        "lang" : "en",
-        "graphs" : [
-          "http://static.datafoodconsortium.org/data/productGlossary_Facet.rdf"
-        ]
-      },
-      {
-        "value" : "Reconnu Saveur de l’année",
-        "type" : "literal",
-        "lang" : "fr",
-        "graphs" : [
-          "http://static.datafoodconsortium.org/data/productGlossary_Facet.rdf"
-        ]
-      }
-    ]
-  },
-  "dfc-f:TerritorialOrigin" : {
-    "http://purl.org/dc/terms/description" : [
-      {
-        "value" : "Territorial origin of the concerned product",
-        "type" : "literal",
-        "lang" : "en",
-        "graphs" : [
-          "http://static.datafoodconsortium.org/data/productGlossary_Facet.rdf"
-        ]
-      },
-      {
-        "value" : "Origine géographique du produit concerné",
-        "type" : "literal",
-        "lang" : "fr",
-        "graphs" : [
-          "http://static.datafoodconsortium.org/data/productGlossary_Facet.rdf"
-        ]
-      }
-    ],
-    "http://www.w3.org/1999/02/22-rdf-syntax-ns#type" : [
-      {
-        "value" : "http://www.w3.org/2004/02/skos/core#Concept",
-        "type" : "uri",
-        "graphs" : [
-          "http://static.datafoodconsortium.org/data/productGlossary_Facet.rdf"
-        ]
-      }
-    ],
-    "http://www.w3.org/2004/02/skos/core#inScheme" : [
-      {
-        "value" : "dfc-f:DFC_ProductGlossary_Facet",
-        "type" : "uri",
-        "graphs" : [
-          "http://static.datafoodconsortium.org/data/productGlossary_Facet.rdf"
-        ]
-      }
-    ],
-    "http://www.w3.org/2004/02/skos/core#narrower" : [
-      {
-        "value" : "dfc-f:Africa",
-        "type" : "uri",
-        "graphs" : [
-          "http://static.datafoodconsortium.org/data/productGlossary_Facet.rdf"
-        ]
-      },
-      {
-        "value" : "dfc-f:Asia",
-        "type" : "uri",
-        "graphs" : [
-          "http://static.datafoodconsortium.org/data/productGlossary_Facet.rdf"
-        ]
-      },
-      {
-        "value" : "dfc-f:Europe",
-        "type" : "uri",
-        "graphs" : [
-          "http://static.datafoodconsortium.org/data/productGlossary_Facet.rdf"
-        ]
-      },
-      {
-        "value" : "dfc-f:MultiGeoOrigin",
-        "type" : "uri",
-        "graphs" : [
-          "http://static.datafoodconsortium.org/data/productGlossary_Facet.rdf"
-        ]
-      },
-      {
-        "value" : "dfc-f:NorthAmerica",
-        "type" : "uri",
-        "graphs" : [
-          "http://static.datafoodconsortium.org/data/productGlossary_Facet.rdf"
-        ]
-      },
-      {
-        "value" : "dfc-f:Oceania",
-        "type" : "uri",
-        "graphs" : [
-          "http://static.datafoodconsortium.org/data/productGlossary_Facet.rdf"
-        ]
-      },
-      {
-        "value" : "dfc-f:SouthAmerica",
-        "type" : "uri",
-        "graphs" : [
-          "http://static.datafoodconsortium.org/data/productGlossary_Facet.rdf"
-        ]
-      },
-      {
-        "value" : "dfc-f:UnknownGeoOrigin",
-        "type" : "uri",
-        "graphs" : [
-          "http://static.datafoodconsortium.org/data/productGlossary_Facet.rdf"
-        ]
-      }
-    ],
-    "http://www.w3.org/2004/02/skos/core#prefLabel" : [
-      {
-        "value" : "Territorial origin",
-        "type" : "literal",
-        "lang" : "en",
-        "graphs" : [
-          "http://static.datafoodconsortium.org/data/productGlossary_Facet.rdf"
-        ]
-      },
-      {
-        "value" : "Origine géographique",
-        "type" : "literal",
-        "lang" : "fr",
-        "graphs" : [
-          "http://static.datafoodconsortium.org/data/productGlossary_Facet.rdf"
-        ]
-      }
-    ],
-    "http://www.w3.org/2004/02/skos/core#topConceptOf" : [
-      {
-        "value" : "dfc-f:DFC_ProductGlossary_Facet",
-        "type" : "uri",
-        "graphs" : [
-          "http://static.datafoodconsortium.org/data/productGlossary_Facet.rdf"
-        ]
-      }
-    ]
-  },
-  "dfc-f:Tuber" : {
-    "http://www.w3.org/1999/02/22-rdf-syntax-ns#type" : [
-      {
-        "value" : "http://www.w3.org/2004/02/skos/core#Concept",
-        "type" : "uri",
-        "graphs" : [
-          "http://static.datafoodconsortium.org/data/productGlossary_Facet.rdf"
-        ]
-      },
-      {
-        "value" : "skos:Concept",
-        "type" : "uri",
-        "graphs" : [
-          "http://static.datafoodconsortium.org/data/productGlossary_Facet.rdf"
-        ]
-      }
-    ],
-    "http://www.w3.org/2004/02/skos/core#broader" : [
-      {
-        "value" : "dfc-f:PlantPartOrigin",
-        "type" : "uri",
-        "graphs" : [
-          "http://static.datafoodconsortium.org/data/productGlossary_Facet.rdf"
-        ]
-      }
-    ],
-    "http://www.w3.org/2004/02/skos/core#inScheme" : [
-      {
-        "value" : "dfc-f:DFC_ProductGlossary_Facet",
-        "type" : "uri",
-        "graphs" : [
-          "http://static.datafoodconsortium.org/data/productGlossary_Facet.rdf"
-        ]
-      }
-    ],
-    "http://www.w3.org/2004/02/skos/core#prefLabel" : [
-      {
-        "value" : "Tuber",
-        "type" : "literal",
-        "lang" : "en",
-        "graphs" : [
-          "http://static.datafoodconsortium.org/data/productGlossary_Facet.rdf"
-        ]
-      },
-      {
-        "value" : "Tubercule",
-        "type" : "literal",
-        "lang" : "fr",
-        "graphs" : [
-          "http://static.datafoodconsortium.org/data/productGlossary_Facet.rdf"
-        ]
-      }
-    ]
-  },
-  "dfc-f:UnitedKingdom" : {
-    "http://www.w3.org/1999/02/22-rdf-syntax-ns#type" : [
-      {
-        "value" : "http://www.w3.org/2004/02/skos/core#Concept",
-        "type" : "uri",
-        "graphs" : [
-          "http://static.datafoodconsortium.org/data/productGlossary_Facet.rdf"
-        ]
-      }
-    ],
-    "http://www.w3.org/2000/01/rdf-schema#isDefinedBy" : [
-      {
-        "value" : "https://www.wikidata.org/wiki/Q145",
-        "type" : "uri",
-        "graphs" : [
-          "http://static.datafoodconsortium.org/data/productGlossary_Facet.rdf"
-        ]
-      }
-    ],
-    "http://www.w3.org/2004/02/skos/core#altLabel" : [
-      {
-        "value" : "UK",
-        "type" : "literal",
-        "lang" : "en",
-        "graphs" : [
-          "http://static.datafoodconsortium.org/data/productGlossary_Facet.rdf"
-        ]
-      },
-      {
-        "value" : "UK",
-        "type" : "literal",
-        "lang" : "fr",
-        "graphs" : [
-          "http://static.datafoodconsortium.org/data/productGlossary_Facet.rdf"
-        ]
-      }
-    ],
-    "http://www.w3.org/2004/02/skos/core#broader" : [
-      {
-        "value" : "dfc-f:Europe",
-        "type" : "uri",
-        "graphs" : [
-          "http://static.datafoodconsortium.org/data/productGlossary_Facet.rdf"
-        ]
-      }
-    ],
-    "http://www.w3.org/2004/02/skos/core#inScheme" : [
-      {
-        "value" : "dfc-f:DFC_ProductGlossary_Facet",
-        "type" : "uri",
-        "graphs" : [
-          "http://static.datafoodconsortium.org/data/productGlossary_Facet.rdf"
-        ]
-      }
-    ],
-    "http://www.w3.org/2004/02/skos/core#narrower" : [
-      {
-        "value" : "dfc-f:England",
-        "type" : "uri",
-        "graphs" : [
-          "http://static.datafoodconsortium.org/data/productGlossary_Facet.rdf"
-        ]
-      },
-      {
-        "value" : "dfc-f:NorthernIreland",
-        "type" : "uri",
-        "graphs" : [
-          "http://static.datafoodconsortium.org/data/productGlossary_Facet.rdf"
-        ]
-      },
-      {
-        "value" : "dfc-f:Scotland",
-        "type" : "uri",
-        "graphs" : [
-          "http://static.datafoodconsortium.org/data/productGlossary_Facet.rdf"
-        ]
-      },
-      {
-        "value" : "dfc-f:Wales",
-        "type" : "uri",
-        "graphs" : [
-          "http://static.datafoodconsortium.org/data/productGlossary_Facet.rdf"
-        ]
-      }
-    ],
-    "http://www.w3.org/2004/02/skos/core#prefLabel" : [
-      {
-        "value" : "United Kingdom",
-        "type" : "literal",
-        "lang" : "en",
-        "graphs" : [
-          "http://static.datafoodconsortium.org/data/productGlossary_Facet.rdf"
-        ]
-      },
-      {
-        "value" : "Royaume Uni",
-        "type" : "literal",
-        "lang" : "fr",
-        "graphs" : [
-          "http://static.datafoodconsortium.org/data/productGlossary_Facet.rdf"
-        ]
-      }
-    ]
-  },
-  "dfc-f:UnknownGeoOrigin" : {
-    "http://www.w3.org/1999/02/22-rdf-syntax-ns#type" : [
-      {
-        "value" : "http://www.w3.org/2004/02/skos/core#Concept",
-        "type" : "uri",
-        "graphs" : [
-          "http://static.datafoodconsortium.org/data/productGlossary_Facet.rdf"
-        ]
-      }
-    ],
-    "http://www.w3.org/2004/02/skos/core#broader" : [
-      {
-        "value" : "dfc-f:TerritorialOrigin",
-        "type" : "uri",
-        "graphs" : [
-          "http://static.datafoodconsortium.org/data/productGlossary_Facet.rdf"
-        ]
-      }
-    ],
-    "http://www.w3.org/2004/02/skos/core#inScheme" : [
-      {
-        "value" : "dfc-f:DFC_ProductGlossary_Facet",
-        "type" : "uri",
-        "graphs" : [
-          "http://static.datafoodconsortium.org/data/productGlossary_Facet.rdf"
-        ]
-      }
-    ],
-    "http://www.w3.org/2004/02/skos/core#prefLabel" : [
-      {
-        "value" : "Unknown territorial origin",
-        "type" : "literal",
-        "lang" : "en",
-        "graphs" : [
-          "http://static.datafoodconsortium.org/data/productGlossary_Facet.rdf"
-        ]
-      },
-      {
-        "value" : "Origine territoriale inconnue",
-        "type" : "literal",
-        "lang" : "fr",
-        "graphs" : [
-          "http://static.datafoodconsortium.org/data/productGlossary_Facet.rdf"
-        ]
-      }
-    ]
-  },
-  "dfc-f:UnknownLabel" : {
-    "http://www.w3.org/1999/02/22-rdf-syntax-ns#type" : [
-      {
-        "value" : "http://www.w3.org/2004/02/skos/core#Concept",
-        "type" : "uri",
-        "graphs" : [
-          "http://static.datafoodconsortium.org/data/productGlossary_Facet.rdf"
-        ]
-      }
-    ],
-    "http://www.w3.org/2004/02/skos/core#broader" : [
-      {
-        "value" : "dfc-f:Certification",
-        "type" : "uri",
-        "graphs" : [
-          "http://static.datafoodconsortium.org/data/productGlossary_Facet.rdf"
-        ]
-      }
-    ],
-    "http://www.w3.org/2004/02/skos/core#inScheme" : [
-      {
-        "value" : "dfc-f:DFC_ProductGlossary_Facet",
-        "type" : "uri",
-        "graphs" : [
-          "http://static.datafoodconsortium.org/data/productGlossary_Facet.rdf"
-        ]
-      }
-    ],
-    "http://www.w3.org/2004/02/skos/core#prefLabel" : [
-      {
-        "value" : "Unknown label",
-        "type" : "literal",
-        "lang" : "en",
-        "graphs" : [
-          "http://static.datafoodconsortium.org/data/productGlossary_Facet.rdf"
-        ]
-      },
-      {
-        "value" : "Label inconnu",
-        "type" : "literal",
-        "lang" : "fr",
-        "graphs" : [
-          "http://static.datafoodconsortium.org/data/productGlossary_Facet.rdf"
-        ]
-      }
-    ]
-  },
-  "dfc-f:UnknownNatureOrigin" : {
-    "http://www.w3.org/1999/02/22-rdf-syntax-ns#type" : [
-      {
-        "value" : "http://www.w3.org/2004/02/skos/core#Concept",
-        "type" : "uri",
-        "graphs" : [
-          "http://static.datafoodconsortium.org/data/productGlossary_Facet.rdf"
-        ]
-      }
-    ],
-    "http://www.w3.org/2004/02/skos/core#broader" : [
-      {
-        "value" : "dfc-f:NatureOrigin",
-        "type" : "uri",
-        "graphs" : [
-          "http://static.datafoodconsortium.org/data/productGlossary_Facet.rdf"
-        ]
-      }
-    ],
-    "http://www.w3.org/2004/02/skos/core#inScheme" : [
-      {
-        "value" : "dfc-f:DFC_ProductGlossary_Facet",
-        "type" : "uri",
-        "graphs" : [
-          "http://static.datafoodconsortium.org/data/productGlossary_Facet.rdf"
-        ]
-      }
-    ],
-    "http://www.w3.org/2004/02/skos/core#prefLabel" : [
-      {
-        "value" : "Unknown nature origin",
-        "type" : "literal",
-        "lang" : "en",
-        "graphs" : [
-          "http://static.datafoodconsortium.org/data/productGlossary_Facet.rdf"
-        ]
-      },
-      {
-        "value" : "Source d'origine inconnue",
-        "type" : "literal",
-        "lang" : "fr",
-        "graphs" : [
-          "http://static.datafoodconsortium.org/data/productGlossary_Facet.rdf"
-        ]
-      }
-    ]
-  },
-  "dfc-f:UnknownPartOrigin" : {
-    "http://www.w3.org/1999/02/22-rdf-syntax-ns#type" : [
-      {
-        "value" : "http://www.w3.org/2004/02/skos/core#Concept",
-        "type" : "uri",
-        "graphs" : [
-          "http://static.datafoodconsortium.org/data/productGlossary_Facet.rdf"
-        ]
-      },
-      {
-        "value" : "skos:Concept",
-        "type" : "uri",
-        "graphs" : [
-          "http://static.datafoodconsortium.org/data/productGlossary_Facet.rdf"
-        ]
-      }
-    ],
-    "http://www.w3.org/2004/02/skos/core#broader" : [
-      {
-        "value" : "dfc-f:PartOrigin",
-        "type" : "uri",
-        "graphs" : [
-          "http://static.datafoodconsortium.org/data/productGlossary_Facet.rdf"
-        ]
-      }
-    ],
-    "http://www.w3.org/2004/02/skos/core#inScheme" : [
-      {
-        "value" : "dfc-f:DFC_ProductGlossary_Facet",
-        "type" : "uri",
-        "graphs" : [
-          "http://static.datafoodconsortium.org/data/productGlossary_Facet.rdf"
-        ]
-      }
-    ],
-    "http://www.w3.org/2004/02/skos/core#prefLabel" : [
-      {
-        "value" : "Unknown part origin",
-        "type" : "literal",
-        "lang" : "en",
-        "graphs" : [
-          "http://static.datafoodconsortium.org/data/productGlossary_Facet.rdf"
-        ]
-      },
-      {
-        "value" : "Partie d'origine inconnue",
-        "type" : "literal",
-        "lang" : "fr",
-        "graphs" : [
-          "http://static.datafoodconsortium.org/data/productGlossary_Facet.rdf"
-        ]
-      }
-    ]
-  },
-  "dfc-f:Vegan" : {
-    "http://www.w3.org/1999/02/22-rdf-syntax-ns#type" : [
-      {
-        "value" : "http://www.w3.org/2004/02/skos/core#Concept",
-        "type" : "uri",
-        "graphs" : [
-          "http://static.datafoodconsortium.org/data/productGlossary_Facet.rdf"
-        ]
-      }
-    ],
-    "http://www.w3.org/2004/02/skos/core#broader" : [
-      {
-        "value" : "dfc-f:OtherClaim",
-        "type" : "uri",
-        "graphs" : [
-          "http://static.datafoodconsortium.org/data/productGlossary_Facet.rdf"
-        ]
-      }
-    ],
-    "http://www.w3.org/2004/02/skos/core#inScheme" : [
-      {
-        "value" : "dfc-f:DFC_ProductGlossary_Facet",
-        "type" : "uri",
-        "graphs" : [
-          "http://static.datafoodconsortium.org/data/productGlossary_Facet.rdf"
-        ]
-      }
-    ],
-    "http://www.w3.org/2004/02/skos/core#prefLabel" : [
-      {
-        "value" : "Vegan",
-        "type" : "literal",
-        "lang" : "en",
-        "graphs" : [
-          "http://static.datafoodconsortium.org/data/productGlossary_Facet.rdf"
-        ]
-      },
-      {
-        "value" : "Vegan",
-        "type" : "literal",
-        "lang" : "fr",
-        "graphs" : [
-          "http://static.datafoodconsortium.org/data/productGlossary_Facet.rdf"
-        ]
-      }
-    ]
-  },
-  "dfc-f:Vegetarian" : {
-    "http://www.w3.org/1999/02/22-rdf-syntax-ns#type" : [
-      {
-        "value" : "http://www.w3.org/2004/02/skos/core#Concept",
-        "type" : "uri",
-        "graphs" : [
-          "http://static.datafoodconsortium.org/data/productGlossary_Facet.rdf"
-        ]
-      }
-    ],
-    "http://www.w3.org/2004/02/skos/core#broader" : [
-      {
-        "value" : "dfc-f:OtherClaim",
-        "type" : "uri",
-        "graphs" : [
-          "http://static.datafoodconsortium.org/data/productGlossary_Facet.rdf"
-        ]
-      }
-    ],
-    "http://www.w3.org/2004/02/skos/core#inScheme" : [
-      {
-        "value" : "dfc-f:DFC_ProductGlossary_Facet",
-        "type" : "uri",
-        "graphs" : [
-          "http://static.datafoodconsortium.org/data/productGlossary_Facet.rdf"
-        ]
-      }
-    ],
-    "http://www.w3.org/2004/02/skos/core#prefLabel" : [
-      {
-        "value" : "Vegetarian",
-        "type" : "literal",
-        "lang" : "en",
-        "graphs" : [
-          "http://static.datafoodconsortium.org/data/productGlossary_Facet.rdf"
-        ]
-      },
-      {
-        "value" : "Végétarien",
-        "type" : "literal",
-        "lang" : "fr",
-        "graphs" : [
-          "http://static.datafoodconsortium.org/data/productGlossary_Facet.rdf"
-        ]
-      }
-    ]
-  },
-  "dfc-f:VeryLowSodiumSalt" : {
-    "http://purl.org/dc/terms/description" : [
-      {
-        "value" : "\"A claim that a food is very low in sodium/salt, and any claim likely to have the same meaning for the consumer, may only be made where the product contains no more than 0,04 g of sodium, or the equivalent value for salt, per 100 g or per 100 ml. This claim shall not be used for natural mineral waters and other waters.\" (source: Annex of Regulation (EC) No 1924/2006)",
-        "type" : "literal",
-        "lang" : "en",
-        "graphs" : [
-          "http://static.datafoodconsortium.org/data/productGlossary_Facet.rdf"
-        ]
-      },
-      {
-        "value" : "\"Une allégation selon laquelle une denrée alimentaire est très pauvre en sodium ou en sel, ou toute autre allégation susceptible d'avoir le même sens pour le consommateur, ne peut être faite que si le produit ne contient pas plus de 0,04 g de sodium ou de l'équivalent en sel par 100 g ou 100 ml. Il est interdit d'utiliser cette allégation pour les eaux minérales naturelles et les autres eaux.\" (source: Annex of Regulation (EC) No 1924/2006)",
-        "type" : "literal",
-        "lang" : "fr",
-        "graphs" : [
-          "http://static.datafoodconsortium.org/data/productGlossary_Facet.rdf"
-        ]
-      }
-    ],
-    "http://www.w3.org/1999/02/22-rdf-syntax-ns#type" : [
-      {
-        "value" : "http://www.w3.org/2004/02/skos/core#Concept",
-        "type" : "uri",
-        "graphs" : [
-          "http://static.datafoodconsortium.org/data/productGlossary_Facet.rdf"
-        ]
-      }
-    ],
-    "http://www.w3.org/2004/02/skos/core#broader" : [
-      {
-        "value" : "dfc-f:NutritionalClaim",
-        "type" : "uri",
-        "graphs" : [
-          "http://static.datafoodconsortium.org/data/productGlossary_Facet.rdf"
-        ]
-      }
-    ],
-    "http://www.w3.org/2004/02/skos/core#inScheme" : [
-      {
-        "value" : "dfc-f:DFC_ProductGlossary_Facet",
-        "type" : "uri",
-        "graphs" : [
-          "http://static.datafoodconsortium.org/data/productGlossary_Facet.rdf"
-        ]
-      }
-    ],
-    "http://www.w3.org/2004/02/skos/core#prefLabel" : [
-      {
-        "value" : "Very low sodium/salt",
-        "type" : "literal",
-        "lang" : "en",
-        "graphs" : [
-          "http://static.datafoodconsortium.org/data/productGlossary_Facet.rdf"
-        ]
-      },
-      {
-        "value" : "Très pauvre en sodium/sel",
-        "type" : "literal",
-        "lang" : "fr",
-        "graphs" : [
-          "http://static.datafoodconsortium.org/data/productGlossary_Facet.rdf"
-        ]
-      }
-    ]
-  },
-  "dfc-f:Wales" : {
-    "http://www.w3.org/1999/02/22-rdf-syntax-ns#type" : [
-      {
-        "value" : "http://www.w3.org/2004/02/skos/core#Concept",
-        "type" : "uri",
-        "graphs" : [
-          "http://static.datafoodconsortium.org/data/productGlossary_Facet.rdf"
-        ]
-      }
-    ],
-    "http://www.w3.org/2000/01/rdf-schema#isDefinedBy" : [
-      {
-        "value" : "https://www.wikidata.org/wiki/Q25",
-        "type" : "uri",
-        "graphs" : [
-          "http://static.datafoodconsortium.org/data/productGlossary_Facet.rdf"
-        ]
-      }
-    ],
-    "http://www.w3.org/2004/02/skos/core#broader" : [
-      {
-        "value" : "dfc-f:UnitedKingdom",
-        "type" : "uri",
-        "graphs" : [
-          "http://static.datafoodconsortium.org/data/productGlossary_Facet.rdf"
-        ]
-      }
-    ],
-    "http://www.w3.org/2004/02/skos/core#inScheme" : [
-      {
-        "value" : "dfc-f:DFC_ProductGlossary_Facet",
-        "type" : "uri",
-        "graphs" : [
-          "http://static.datafoodconsortium.org/data/productGlossary_Facet.rdf"
-        ]
-      }
-    ],
-    "http://www.w3.org/2004/02/skos/core#prefLabel" : [
-      {
-        "value" : "Wales",
-        "type" : "literal",
-        "lang" : "en",
-        "graphs" : [
-          "http://static.datafoodconsortium.org/data/productGlossary_Facet.rdf"
-        ]
-      },
-      {
-        "value" : "Pays de Galles",
-        "type" : "literal",
-        "lang" : "fr",
-        "graphs" : [
-          "http://static.datafoodconsortium.org/data/productGlossary_Facet.rdf"
-        ]
-      }
-    ]
-  },
-  "dfc-f:Water" : {
-    "http://www.w3.org/1999/02/22-rdf-syntax-ns#type" : [
-      {
-        "value" : "http://www.w3.org/2004/02/skos/core#Concept",
-        "type" : "uri",
-        "graphs" : [
-          "http://static.datafoodconsortium.org/data/productGlossary_Facet.rdf"
-        ]
-      }
-    ],
-    "http://www.w3.org/2004/02/skos/core#broader" : [
-      {
-        "value" : "dfc-f:NatureOrigin",
-        "type" : "uri",
-        "graphs" : [
-          "http://static.datafoodconsortium.org/data/productGlossary_Facet.rdf"
-        ]
-      }
-    ],
-    "http://www.w3.org/2004/02/skos/core#inScheme" : [
-      {
-        "value" : "dfc-f:DFC_ProductGlossary_Facet",
-        "type" : "uri",
-        "graphs" : [
-          "http://static.datafoodconsortium.org/data/productGlossary_Facet.rdf"
-        ]
-      }
-    ],
-    "http://www.w3.org/2004/02/skos/core#prefLabel" : [
-      {
-        "value" : "Water",
-        "type" : "literal",
-        "lang" : "en",
-        "graphs" : [
-          "http://static.datafoodconsortium.org/data/productGlossary_Facet.rdf"
-        ]
-      },
-      {
-        "value" : "Eau",
-        "type" : "literal",
-        "lang" : "fr",
-        "graphs" : [
-          "http://static.datafoodconsortium.org/data/productGlossary_Facet.rdf"
-        ]
-      }
-    ]
-  },
-  "dfc-f:WholePlant" : {
-    "http://www.w3.org/1999/02/22-rdf-syntax-ns#type" : [
-      {
-        "value" : "http://www.w3.org/2004/02/skos/core#Concept",
-        "type" : "uri",
-        "graphs" : [
-          "http://static.datafoodconsortium.org/data/productGlossary_Facet.rdf"
-        ]
-      },
-      {
-        "value" : "skos:Concept",
-        "type" : "uri",
-        "graphs" : [
-          "http://static.datafoodconsortium.org/data/productGlossary_Facet.rdf"
-        ]
-      }
-    ],
-    "http://www.w3.org/2004/02/skos/core#broader" : [
-      {
-        "value" : "dfc-f:PlantPartOrigin",
-        "type" : "uri",
-        "graphs" : [
-          "http://static.datafoodconsortium.org/data/productGlossary_Facet.rdf"
-        ]
-      }
-    ],
-    "http://www.w3.org/2004/02/skos/core#inScheme" : [
-      {
-        "value" : "dfc-f:DFC_ProductGlossary_Facet",
-        "type" : "uri",
-        "graphs" : [
-          "http://static.datafoodconsortium.org/data/productGlossary_Facet.rdf"
-        ]
-      }
-    ],
-    "http://www.w3.org/2004/02/skos/core#prefLabel" : [
-      {
-        "value" : "Whole plant",
-        "type" : "literal",
-        "lang" : "en",
-        "graphs" : [
-          "http://static.datafoodconsortium.org/data/productGlossary_Facet.rdf"
-        ]
-      },
-      {
-        "value" : "Plante entière",
-        "type" : "literal",
-        "lang" : "fr",
-        "graphs" : [
-          "http://static.datafoodconsortium.org/data/productGlossary_Facet.rdf"
-        ]
-      }
-    ]
-  },
-  "http://static.datafoodconsortium.org/data/productGlossary_Facet.rdf" : {
-    "http://www.w3.org/1999/02/22-rdf-syntax-ns#type" : [
-      {
-        "value" : "http://www.w3.org/2002/07/owl#Ontology",
-        "type" : "uri",
-        "graphs" : [
-          "http://static.datafoodconsortium.org/data/productGlossary_Facet.rdf"
-        ]
-      }
-    ]
-  },
-  "http://static.datafoodconsortium.org/data/productGlossary_Facet.rdf#c_0b484961" : {
-    "http://www.w3.org/1999/02/22-rdf-syntax-ns#type" : [
-      {
-        "value" : "http://www.w3.org/2004/02/skos/core#Concept",
-        "type" : "uri",
-        "graphs" : [
-          "http://static.datafoodconsortium.org/data/productGlossary_Facet.rdf"
-        ]
-      }
-    ],
-    "http://www.w3.org/2004/02/skos/core#broader" : [
-      {
-        "value" : "dfc-f:England",
-        "type" : "uri",
-        "graphs" : [
-          "http://static.datafoodconsortium.org/data/productGlossary_Facet.rdf"
-        ]
-      }
-    ],
-    "http://www.w3.org/2004/02/skos/core#inScheme" : [
-      {
-        "value" : "dfc-f:DFC_ProductGlossary_Facet",
-        "type" : "uri",
-        "graphs" : [
-          "http://static.datafoodconsortium.org/data/productGlossary_Facet.rdf"
-        ]
-      }
-    ],
-    "http://www.w3.org/2004/02/skos/core#prefLabel" : [
-      {
-        "value" : "London Region",
-        "type" : "literal",
-        "lang" : "en",
-        "graphs" : [
-          "http://static.datafoodconsortium.org/data/productGlossary_Facet.rdf"
-        ]
-      }
-    ]
-  },
-  "http://static.datafoodconsortium.org/data/productGlossary_Facet.rdf#c_231d1dd6" : {
-    "http://www.w3.org/1999/02/22-rdf-syntax-ns#type" : [
-      {
-        "value" : "http://www.w3.org/2004/02/skos/core#Concept",
-        "type" : "uri",
-        "graphs" : [
-          "http://static.datafoodconsortium.org/data/productGlossary_Facet.rdf"
-        ]
-      }
-    ],
-    "http://www.w3.org/2004/02/skos/core#broader" : [
-      {
-        "value" : "dfc-f:England",
-        "type" : "uri",
-        "graphs" : [
-          "http://static.datafoodconsortium.org/data/productGlossary_Facet.rdf"
-        ]
-      }
-    ],
-    "http://www.w3.org/2004/02/skos/core#inScheme" : [
-      {
-        "value" : "dfc-f:DFC_ProductGlossary_Facet",
-        "type" : "uri",
-        "graphs" : [
-          "http://static.datafoodconsortium.org/data/productGlossary_Facet.rdf"
-        ]
-      }
-    ],
-    "http://www.w3.org/2004/02/skos/core#prefLabel" : [
-      {
-        "value" : "SE England Region",
-        "type" : "literal",
-        "lang" : "en",
-        "graphs" : [
-          "http://static.datafoodconsortium.org/data/productGlossary_Facet.rdf"
-        ]
-      }
-    ]
-  },
-  "http://static.datafoodconsortium.org/data/productGlossary_Facet.rdf#c_39041e63" : {
-    "http://www.w3.org/1999/02/22-rdf-syntax-ns#type" : [
-      {
-        "value" : "http://www.w3.org/2004/02/skos/core#Concept",
-        "type" : "uri",
-        "graphs" : [
-          "http://static.datafoodconsortium.org/data/productGlossary_Facet.rdf"
-        ]
-      }
-    ],
-    "http://www.w3.org/2004/02/skos/core#broader" : [
-      {
-        "value" : "dfc-f:England",
-        "type" : "uri",
-        "graphs" : [
-          "http://static.datafoodconsortium.org/data/productGlossary_Facet.rdf"
-        ]
-      }
-    ],
-    "http://www.w3.org/2004/02/skos/core#inScheme" : [
-      {
-        "value" : "dfc-f:DFC_ProductGlossary_Facet",
-        "type" : "uri",
-        "graphs" : [
-          "http://static.datafoodconsortium.org/data/productGlossary_Facet.rdf"
-        ]
-      }
-    ],
-    "http://www.w3.org/2004/02/skos/core#prefLabel" : [
-      {
-        "value" : "East of England Region",
-        "type" : "literal",
-        "lang" : "en",
-        "graphs" : [
-          "http://static.datafoodconsortium.org/data/productGlossary_Facet.rdf"
-        ]
-      }
-    ]
-  },
-  "http://static.datafoodconsortium.org/data/productGlossary_Facet.rdf#c_446d5903" : {
-    "http://www.w3.org/1999/02/22-rdf-syntax-ns#type" : [
-      {
-        "value" : "http://www.w3.org/2004/02/skos/core#Concept",
-        "type" : "uri",
-        "graphs" : [
-          "http://static.datafoodconsortium.org/data/productGlossary_Facet.rdf"
-        ]
-      }
-    ],
-    "http://www.w3.org/2004/02/skos/core#broader" : [
-      {
-        "value" : "dfc-f:England",
-        "type" : "uri",
-        "graphs" : [
-          "http://static.datafoodconsortium.org/data/productGlossary_Facet.rdf"
-        ]
-      }
-    ],
-    "http://www.w3.org/2004/02/skos/core#inScheme" : [
-      {
-        "value" : "dfc-f:DFC_ProductGlossary_Facet",
-        "type" : "uri",
-        "graphs" : [
-          "http://static.datafoodconsortium.org/data/productGlossary_Facet.rdf"
-        ]
-      }
-    ],
-    "http://www.w3.org/2004/02/skos/core#prefLabel" : [
-      {
-        "value" : "Yorkshire and the Humber Region",
-        "type" : "literal",
-        "lang" : "en",
-        "graphs" : [
-          "http://static.datafoodconsortium.org/data/productGlossary_Facet.rdf"
-        ]
-      }
-    ]
-  },
-  "http://static.datafoodconsortium.org/data/productGlossary_Facet.rdf#c_71c96c7f" : {
-    "http://www.w3.org/1999/02/22-rdf-syntax-ns#type" : [
-      {
-        "value" : "http://www.w3.org/2004/02/skos/core#Concept",
-        "type" : "uri",
-        "graphs" : [
-          "http://static.datafoodconsortium.org/data/productGlossary_Facet.rdf"
-        ]
-      }
-    ],
-    "http://www.w3.org/2004/02/skos/core#broader" : [
-      {
-        "value" : "dfc-f:England",
-        "type" : "uri",
-        "graphs" : [
-          "http://static.datafoodconsortium.org/data/productGlossary_Facet.rdf"
-        ]
-      }
-    ],
-    "http://www.w3.org/2004/02/skos/core#inScheme" : [
-      {
-        "value" : "dfc-f:DFC_ProductGlossary_Facet",
-        "type" : "uri",
-        "graphs" : [
-          "http://static.datafoodconsortium.org/data/productGlossary_Facet.rdf"
-        ]
-      }
-    ],
-    "http://www.w3.org/2004/02/skos/core#prefLabel" : [
-      {
-        "value" : "East Midlands Region",
-        "type" : "literal",
-        "lang" : "en",
-        "graphs" : [
-          "http://static.datafoodconsortium.org/data/productGlossary_Facet.rdf"
-        ]
-      }
-    ]
-  },
-  "http://static.datafoodconsortium.org/data/productGlossary_Facet.rdf#c_72a6eea8" : {
-    "http://www.w3.org/1999/02/22-rdf-syntax-ns#type" : [
-      {
-        "value" : "http://www.w3.org/2004/02/skos/core#Concept",
-        "type" : "uri",
-        "graphs" : [
-          "http://static.datafoodconsortium.org/data/productGlossary_Facet.rdf"
-        ]
-      }
-    ],
-    "http://www.w3.org/2004/02/skos/core#broader" : [
-      {
-        "value" : "dfc-f:England",
-        "type" : "uri",
-        "graphs" : [
-          "http://static.datafoodconsortium.org/data/productGlossary_Facet.rdf"
-        ]
-      }
-    ],
-    "http://www.w3.org/2004/02/skos/core#inScheme" : [
-      {
-        "value" : "dfc-f:DFC_ProductGlossary_Facet",
-        "type" : "uri",
-        "graphs" : [
-          "http://static.datafoodconsortium.org/data/productGlossary_Facet.rdf"
-        ]
-      }
-    ],
-    "http://www.w3.org/2004/02/skos/core#prefLabel" : [
-      {
-        "value" : "West Midlands Region",
-        "type" : "literal",
-        "lang" : "en",
-        "graphs" : [
-          "http://static.datafoodconsortium.org/data/productGlossary_Facet.rdf"
-        ]
-      }
-    ]
-  },
-  "http://static.datafoodconsortium.org/data/productGlossary_Facet.rdf#c_8035e9d5" : {
-    "http://www.w3.org/1999/02/22-rdf-syntax-ns#type" : [
-      {
-        "value" : "http://www.w3.org/2004/02/skos/core#Concept",
-        "type" : "uri",
-        "graphs" : [
-          "http://static.datafoodconsortium.org/data/productGlossary_Facet.rdf"
-        ]
-      }
-    ],
-    "http://www.w3.org/2004/02/skos/core#broader" : [
-      {
-        "value" : "dfc-f:England",
-        "type" : "uri",
-        "graphs" : [
-          "http://static.datafoodconsortium.org/data/productGlossary_Facet.rdf"
-        ]
-      }
-    ],
-    "http://www.w3.org/2004/02/skos/core#inScheme" : [
-      {
-        "value" : "dfc-f:DFC_ProductGlossary_Facet",
-        "type" : "uri",
-        "graphs" : [
-          "http://static.datafoodconsortium.org/data/productGlossary_Facet.rdf"
-        ]
-      }
-    ],
-    "http://www.w3.org/2004/02/skos/core#prefLabel" : [
-      {
-        "value" : "North East England Region",
-        "type" : "literal",
-        "lang" : "en",
-        "graphs" : [
-          "http://static.datafoodconsortium.org/data/productGlossary_Facet.rdf"
-        ]
-      }
-    ]
-  },
-  "http://static.datafoodconsortium.org/data/productGlossary_Facet.rdf#c_f258a9df" : {
-    "http://www.w3.org/1999/02/22-rdf-syntax-ns#type" : [
-      {
-        "value" : "http://www.w3.org/2004/02/skos/core#Concept",
-        "type" : "uri",
-        "graphs" : [
-          "http://static.datafoodconsortium.org/data/productGlossary_Facet.rdf"
-        ]
-      }
-    ],
-    "http://www.w3.org/2004/02/skos/core#broader" : [
-      {
-        "value" : "dfc-f:England",
-        "type" : "uri",
-        "graphs" : [
-          "http://static.datafoodconsortium.org/data/productGlossary_Facet.rdf"
-        ]
-      }
-    ],
-    "http://www.w3.org/2004/02/skos/core#inScheme" : [
-      {
-        "value" : "dfc-f:DFC_ProductGlossary_Facet",
-        "type" : "uri",
-        "graphs" : [
-          "http://static.datafoodconsortium.org/data/productGlossary_Facet.rdf"
-        ]
-      }
-    ],
-    "http://www.w3.org/2004/02/skos/core#prefLabel" : [
-      {
-        "value" : "North West England Region",
-        "type" : "literal",
-        "lang" : "en",
-        "graphs" : [
-          "http://static.datafoodconsortium.org/data/productGlossary_Facet.rdf"
-        ]
-      }
-    ]
-  },
-  "http://static.datafoodconsortium.org/data/productGlossary_Facet.rdf#c_fdcc403e" : {
-    "http://www.w3.org/1999/02/22-rdf-syntax-ns#type" : [
-      {
-        "value" : "http://www.w3.org/2004/02/skos/core#Concept",
-        "type" : "uri",
-        "graphs" : [
-          "http://static.datafoodconsortium.org/data/productGlossary_Facet.rdf"
-        ]
-      }
-    ],
-    "http://www.w3.org/2004/02/skos/core#broader" : [
-      {
-        "value" : "dfc-f:England",
-        "type" : "uri",
-        "graphs" : [
-          "http://static.datafoodconsortium.org/data/productGlossary_Facet.rdf"
-        ]
-      }
-    ],
-    "http://www.w3.org/2004/02/skos/core#inScheme" : [
-      {
-        "value" : "dfc-f:DFC_ProductGlossary_Facet",
-        "type" : "uri",
-        "graphs" : [
-          "http://static.datafoodconsortium.org/data/productGlossary_Facet.rdf"
-        ]
-      }
-    ],
-    "http://www.w3.org/2004/02/skos/core#prefLabel" : [
-      {
-        "value" : "South West England Region",
-        "type" : "literal",
-        "lang" : "en",
-        "graphs" : [
-          "http://static.datafoodconsortium.org/data/productGlossary_Facet.rdf"
-        ]
-      }
-    ]
-  }
-}
-=======
 [ {
   "@graph" : [ {
     "@id" : "dfc-f:AnimalPartOrigin",
@@ -15346,5 +4795,4 @@
     "@type" : [ "http://www.w3.org/2002/07/owl#Ontology" ]
   } ],
   "@id" : "http://static.datafoodconsortium.org/data/productGlossary_Facet.rdf"
-} ]
->>>>>>> a5aebe4d
+} ]